window.addEventListener("DOMContentLoaded", () => {

  var toggler = document.getElementById("leftToggler");
  if (toggler) {
    toggler.onclick = function () {
      document.getElementById("leftColumn").classList.toggle("open");
    };
  }

  var elements = document.getElementsByClassName("documentableElement")
  if (elements) {
    for (i = 0; i < elements.length; i++) {
      elements[i].onclick = function(e) {
        if(!$(e.target).is("a") && e.fromSnippet !== true)
          this.classList.toggle("expand")
      }
    }
  }

  $(".side-menu span").on('click', function(){
    $(this).parent().toggleClass("expanded")
  });

<<<<<<< HEAD
=======
  const observer = new IntersectionObserver(entries => {
    entries.forEach(entry => {
      const id = entry.target.getAttribute('id');
      if (entry.intersectionRatio > 0) {
        document.querySelector(`#toc li a[href="#${id}"]`).parentElement.classList.add('active');
      } else {
        document.querySelector(`#toc li a[href="#${id}"]`).parentElement.classList.remove('active');
      }
    });
  });


  document.querySelectorAll('#content section[id]').forEach((section) => {
    observer.observe(section);
  });

>>>>>>> 092e688f
  document.querySelectorAll(".side-menu a").forEach(elem => elem.addEventListener('click', e => e.stopPropagation()))

  $('.names .tab').on('click', function() {
    parent = $(this).parents(".tabs").first()
    shown = $(this).hasClass('selected')
    single = parent.hasClass("single")

    if (single) parent.find(".tab.selected").removeClass('selected')

    id = $(this).attr('data-togglable')
    myTab = parent.find("[data-togglable='" + id + "'].tab")
    if (!shown) { myTab.addClass('selected') }
    if (shown && !single) myTab.removeClass('selected')

    if(!shown && $(this).filter(".showGraph").length > 0) {
      showGraph()
      $(this).find(".showGraph").removeClass("showGraph")
    }
  })

  if (location.hash) {
    var target = location.hash.substring(1);
    // setting the 'expand' class on the top-level container causes undesireable styles
    // to apply to the top-level docs, so we avoid this logic for that element.
    if (target != 'container') {
      var selected = document.getElementById(location.hash.substring(1));
      if (selected) {
        selected.classList.toggle("expand");
      }
    }
  }

  var logo = document.getElementById("logo");
  if (logo) {
    logo.onclick = function() {
      window.location = pathToRoot; // global variable pathToRoot is created by the html renderer
    };
  }

  document.querySelectorAll('.documentableAnchor').forEach(elem => {
    elem.addEventListener('click', event => {
      var $temp = $("<input>")
      $("body").append($temp)
      var a = document.createElement('a')
      a.href = $(elem).attr("link")
      $temp.val(a.href).select();
      document.execCommand("copy")
      $temp.remove();
    })
  })

  hljs.registerLanguage("scala", highlightDotty);
  hljs.registerAliases(["dotty", "scala3"], "scala");

  var aliases = ['language-scala', 'language-dotty', 'language-scala3']

  var highlightDeep = function(el) {
    el.childNodes.forEach(node => {
      if(node.nodeType == Node.TEXT_NODE) {
        let newNode = document.createElement('span');
        newNode.innerHTML = hljs.highlight(node.textContent, {language: 'scala'}).value;
        el.insertBefore(newNode, node);
        el.removeChild(node);
      } else if(node.nodeType == Node.ELEMENT_NODE) {
        highlightDeep(node);
      }
    })
  }

  document.querySelectorAll('pre code').forEach( el => {
    if (aliases.some(alias => el.classList.contains(alias))) {
      highlightDeep(el);
    } else {
      hljs.highlightElement(el);
    }
  });


  /* listen for the `F` key to be pressed, to focus on the member filter input (if it's present) */
  document.body.addEventListener('keydown', e => {
    if (e.key == "f") {
      const tag = e.target.tagName;
      if (tag != "INPUT" && tag != "TEXTAREA") {
        const filterInput = findRef('.documentableFilter input.filterableInput');
        if (filterInput != null) {
          // if we focus during this event handler, the `f` key gets typed into the input
          setTimeout(() => filterInput.focus(), 1);
        }
      }
    }
  })
});

var zoom;
var transform;

function showGraph() {
  if ($("svg#graph").children().length == 0) {
    var dotNode = document.querySelector("#dot")
    if (dotNode){
      var svg = d3.select("#graph");
      var radialGradient = svg.append("defs").append("radialGradient").attr("id", "Gradient");
      radialGradient.append("stop").attr("stop-color", "var(--aureole)").attr("offset", "20%");
      radialGradient.append("stop").attr("stop-color", "var(--code-bg)").attr("offset", "100%");

      var inner = svg.append("g");

      // Set up zoom support
      zoom = d3.zoom()
        .on("zoom", function({transform}) {
          inner.attr("transform", transform);
        });
      svg.call(zoom);

      var render = new dagreD3.render();
      var g = graphlibDot.read(dotNode.text);
      g.graph().rankDir = 'BT';
      g.nodes().forEach(function (v) {
        g.setNode(v, {
          labelType: "html",
          label: g.node(v).label,
          style: g.node(v).style,
          id: g.node(v).id
        });
      });
      g.setNode("node0Cluster", {
        style: "fill: url(#Gradient);",
        id: "node0Cluster"
      });
      g.setParent("node0", "node0Cluster");

      g.edges().forEach(function(v) {
        g.setEdge(v, {
          arrowhead: "vee"
        });
      });
      render(inner, g);

      // Set the 'fit to content graph' upon landing on the page
      var bounds = svg.node().getBBox();
      var parent = svg.node().parentElement;
      var fullWidth = parent.clientWidth || parent.parentNode.clientWidth,
          fullHeight = parent.clientHeight || parent.parentNode.clientHeight;
      var width = bounds.width,
          height = bounds.height;
      var midX = bounds.x + width / 2,
          midY = bounds.y + height / 2;
      if (width == 0 || height == 0) return; // nothing to fit
      var scale = Math.min(fullWidth / width, fullHeight / height) * 0.99; // 0.99 to make a little padding
      var translate = [fullWidth / 2 - scale * midX, fullHeight / 2 - scale * midY];

      transform = d3.zoomIdentity
        .translate(translate[0], translate[1])
        .scale(scale);

      svg.call(zoom.transform, transform);

      // This is nasty hack to prevent DagreD3 from stretching cluster. There is similar issue on github since October 2019, but haven't been answered yet. https://github.com/dagrejs/dagre-d3/issues/377
      var node0 = d3.select("g#node0")._groups[0][0];
      var node0Rect = node0.children[0];
      var node0Cluster = d3.select("g#node0Cluster")._groups[0][0];
      var node0ClusterRect = node0Cluster.children[0];
      node0Cluster.setAttribute("transform", node0.getAttribute("transform"));
      node0ClusterRect.setAttribute("width", +node0Rect.getAttribute("width") + 80);
      node0ClusterRect.setAttribute("height", +node0Rect.getAttribute("height") + 80);
      node0ClusterRect.setAttribute("x", node0Rect.getAttribute("x") - 40);
      node0ClusterRect.setAttribute("y", node0Rect.getAttribute("y") - 40);
    }
  }
}

function zoomOut() {
  var svg = d3.select("#graph");
  svg
    .transition()
    .duration(2000)
    .call(zoom.transform, transform);
}<|MERGE_RESOLUTION|>--- conflicted
+++ resolved
@@ -10,19 +10,17 @@
   var elements = document.getElementsByClassName("documentableElement")
   if (elements) {
     for (i = 0; i < elements.length; i++) {
-      elements[i].onclick = function(e) {
-        if(!$(e.target).is("a") && e.fromSnippet !== true)
+      elements[i].onclick = function (e) {
+        if (!$(e.target).is("a") && e.fromSnippet !== true)
           this.classList.toggle("expand")
       }
     }
   }
 
-  $(".side-menu span").on('click', function(){
+  $(".side-menu span").on('click', function () {
     $(this).parent().toggleClass("expanded")
   });
 
-<<<<<<< HEAD
-=======
   const observer = new IntersectionObserver(entries => {
     entries.forEach(entry => {
       const id = entry.target.getAttribute('id');
@@ -39,10 +37,9 @@
     observer.observe(section);
   });
 
->>>>>>> 092e688f
   document.querySelectorAll(".side-menu a").forEach(elem => elem.addEventListener('click', e => e.stopPropagation()))
 
-  $('.names .tab').on('click', function() {
+  $('.names .tab').on('click', function () {
     parent = $(this).parents(".tabs").first()
     shown = $(this).hasClass('selected')
     single = parent.hasClass("single")
@@ -54,7 +51,7 @@
     if (!shown) { myTab.addClass('selected') }
     if (shown && !single) myTab.removeClass('selected')
 
-    if(!shown && $(this).filter(".showGraph").length > 0) {
+    if (!shown && $(this).filter(".showGraph").length > 0) {
       showGraph()
       $(this).find(".showGraph").removeClass("showGraph")
     }
@@ -74,7 +71,7 @@
 
   var logo = document.getElementById("logo");
   if (logo) {
-    logo.onclick = function() {
+    logo.onclick = function () {
       window.location = pathToRoot; // global variable pathToRoot is created by the html renderer
     };
   }
@@ -96,20 +93,20 @@
 
   var aliases = ['language-scala', 'language-dotty', 'language-scala3']
 
-  var highlightDeep = function(el) {
+  var highlightDeep = function (el) {
     el.childNodes.forEach(node => {
-      if(node.nodeType == Node.TEXT_NODE) {
+      if (node.nodeType == Node.TEXT_NODE) {
         let newNode = document.createElement('span');
-        newNode.innerHTML = hljs.highlight(node.textContent, {language: 'scala'}).value;
+        newNode.innerHTML = hljs.highlight(node.textContent, { language: 'scala' }).value;
         el.insertBefore(newNode, node);
         el.removeChild(node);
-      } else if(node.nodeType == Node.ELEMENT_NODE) {
+      } else if (node.nodeType == Node.ELEMENT_NODE) {
         highlightDeep(node);
       }
     })
   }
 
-  document.querySelectorAll('pre code').forEach( el => {
+  document.querySelectorAll('pre code').forEach(el => {
     if (aliases.some(alias => el.classList.contains(alias))) {
       highlightDeep(el);
     } else {
@@ -139,7 +136,7 @@
 function showGraph() {
   if ($("svg#graph").children().length == 0) {
     var dotNode = document.querySelector("#dot")
-    if (dotNode){
+    if (dotNode) {
       var svg = d3.select("#graph");
       var radialGradient = svg.append("defs").append("radialGradient").attr("id", "Gradient");
       radialGradient.append("stop").attr("stop-color", "var(--aureole)").attr("offset", "20%");
@@ -149,7 +146,7 @@
 
       // Set up zoom support
       zoom = d3.zoom()
-        .on("zoom", function({transform}) {
+        .on("zoom", function ({ transform }) {
           inner.attr("transform", transform);
         });
       svg.call(zoom);
@@ -171,7 +168,7 @@
       });
       g.setParent("node0", "node0Cluster");
 
-      g.edges().forEach(function(v) {
+      g.edges().forEach(function (v) {
         g.setEdge(v, {
           arrowhead: "vee"
         });
@@ -182,11 +179,11 @@
       var bounds = svg.node().getBBox();
       var parent = svg.node().parentElement;
       var fullWidth = parent.clientWidth || parent.parentNode.clientWidth,
-          fullHeight = parent.clientHeight || parent.parentNode.clientHeight;
+        fullHeight = parent.clientHeight || parent.parentNode.clientHeight;
       var width = bounds.width,
-          height = bounds.height;
+        height = bounds.height;
       var midX = bounds.x + width / 2,
-          midY = bounds.y + height / 2;
+        midY = bounds.y + height / 2;
       if (width == 0 || height == 0) return; // nothing to fit
       var scale = Math.min(fullWidth / width, fullHeight / height) * 0.99; // 0.99 to make a little padding
       var translate = [fullWidth / 2 - scale * midX, fullHeight / 2 - scale * midY];
