package dotty.tools.scaladoc
package renderers

import scala.collection.immutable.SortedMap
import scala.util.chaining.*
import util.HTML.*

import scala.jdk.CollectionConverters.*
import dotty.tools.scaladoc.translators.FilterAttributes
import dotty.tools.scaladoc.tasty.comments.markdown.DocFlexmarkRenderer
import com.vladsch.flexmark.util.ast.Node as MdNode
import dotty.tools.scaladoc.tasty.comments.wiki.WikiDocElement
import org.jsoup.Jsoup
import translators.*

class MemberRenderer(signatureRenderer: SignatureRenderer)(using DocContext) extends DocRender(signatureRenderer):
  import signatureRenderer._

  val signatureProvider: ScalaSignatureProvider = ScalaSignatureProvider()

  def doc(m: Member): Seq[AppliedTag] =  m.docs.fold(Nil)(d => Seq(renderDocPart(d.body)))

  def tableRow(name: String, content: TagArg*) = Seq(dt(cls := "body-small")(name), dd(cls := "body-medium")(content*))

  def defintionClasses(m: Member) = m.origin match
    case Origin.Overrides(defs) =>
      def renderDef(d: Overridden): Seq[TagArg] =
        Seq(" -> ", signatureRenderer.renderLink(d.name, d.dri))
      val headNode = m.inheritedFrom.map(form => signatureRenderer.renderLink(form.name, form.dri))
      val tailNodes = defs.flatMap(renderDef)
      val nodes = headNode.fold(tailNodes.drop(1))(_ +: tailNodes)
      tableRow("Definition Classes", div(nodes:_*))

    case _ => Nil

  def inheritedFrom(m: Member) = m.inheritedFrom match
    case Some(InheritedFrom(name, dri, isSourceSuperclassHidden)) =>
      val hiddenNameSuffix = if isSourceSuperclassHidden then " (hidden)" else ""
      tableRow("Inherited from:", signatureRenderer.renderLink(name + hiddenNameSuffix, dri))
    case _ => Nil

  def docAttributes(m: Member): Seq[AppliedTag] =

    def flattened(on: SortedMap[String, DocPart]): Seq[AppliedTag] =
      on.flatMap { case (name, value) => tableRow(name, renderDocPart(value))}.toSeq

    def list(name: String, on: List[DocPart]): Seq[AppliedTag] =
      if on.isEmpty then Nil else tableRow(name, div(on.map(e => div(renderDocPart(e)))))

    def opt(name: String, on: Option[DocPart]): Seq[AppliedTag] =
      if on.isEmpty then Nil else tableRow(name, renderDocPart(on.get))

    def authors(authors: List[DocPart]) = if summon[DocContext].args.includeAuthors then list("Authors:", authors) else Nil

    m.docs.fold(Nil)(d =>
      flattened(d.typeParams) ++
      flattened(d.valueParams) ++
      opt("Returns:", d.result) ++
      list("Throws:", d.throws) ++
      opt("Constructor:", d.constructor) ++
      authors(d.authors) ++
      list("See also:", d.see) ++
      opt("Version:", d.version) ++
      opt("Since:", d.since) ++
      list("Todo:", d.todo) ++
      list("Note:", d.note) ++
      list("Example:", d.example)
    )

  def companion(m: Member): Seq[AppliedTag] = m.companion.fold(Nil){ (kind, dri) =>
    val kindName = kind.name
    tableRow("Companion:", signatureRenderer.renderLink(kindName, dri))
  }

  def source(m: Member): Seq[AppliedTag] =
    summon[DocContext].sourceLinks.pathTo(m).fold(Nil){ link =>
      tableRow("Source:", a(href := link)(m.sources.fold("(source)")(_.path.getFileName().toString())))
    }

  def deprecation(m: Member): Seq[AppliedTag] = m.deprecated.fold(Nil){ a =>
    def stripQuotes(s: String) = s.stripPrefix("\"").stripSuffix("\"")
    def parameter(p: Annotation.AnnotationParameter): TagArg = p match
      case Annotation.PrimitiveParameter(_, value) => stripQuotes(value)
      case Annotation.LinkParameter(_, dri, text) =>
        signatureRenderer.renderLink(stripQuotes(text), dri)
      case Annotation.UnresolvedParameter(_, value) => stripQuotes(value)

    val (named, unnamed) = a.params.partition(_.name.nonEmpty)
    val message = named.find(_.name.get == "message")
    val since = named.find(_.name.get == "since")

    val content = (
      Seq(
        since.map(s => code("[Since version ", parameter(s), "] ")),
        message.map(m => parameter(m)),
      ) ++ m.docs.map(_.deprecated.toSeq.map(renderDocPart))
      ).flatten.pipe { c =>
        if c.isEmpty then Seq("true") else c
      }
    tableRow("Deprecated", content*)
  }

  def memberInfo(m: Member, withBrief: Boolean = false, withAttributes: Boolean = false): Seq[AppliedTag] =
    val comment = m.docs
    val bodyContents = m.docs.fold(Nil)(e => renderDocPart(e.body) :: Nil)

    val classLikeInfo: TagArg = classLikeParts(m)

    val attributes = Seq(
      docAttributes(m),
      companion(m),
      deprecation(m),
      defintionClasses(m),
      inheritedFrom(m),
      source(m),
      classLikeInfo
    ).filter {
      case Nil => false
      case _ => true
    }

    Seq(
      Option.when(withBrief && comment.flatMap(_.short).nonEmpty)(div(cls := "documentableBrief doc")(comment.flatMap(_.short).fold("")(renderDocPart))),
      Option.when(bodyContents.nonEmpty || attributes.nonEmpty)(
        div(cls := "cover")(
          div(cls := "doc")(bodyContents),
          Option.when(withAttributes)(
            section(id := "attributes")(
              h2(cls := "h500")("Attributes"),
              dl(cls := "attributes")(attributes*)
            )
          ).getOrElse(
            dl(cls := "attributes")(attributes*)
          )
        )
      )
    ).flatten

  private def originInfo(m: Member): Seq[TagArg] = m.origin match {
    case Origin.ImplicitlyAddedBy(name, dri) =>
      Seq("Implicitly added by ", renderLink(name, dri))
    case Origin.ExtensionFrom(name, dri) =>
      Seq("Extension method from ", renderLink(name, dri))
    case Origin.ExportedFrom(Some(link)) =>
      val signatureName: TagArg = link match
        case Link(name, dri) => renderLink(name, dri)
      Seq("Exported from ", signatureName)
    case _ => Nil
  }

  def memberSignature(member: Member) =
    val depStyle = if member.deprecated.isEmpty then "" else "deprecated"
    val nameClasses = Seq(
      cls := s"documentableName $depStyle",
    )

    val signature: MemberSignature = signatureProvider.rawSignature(member)()
    Seq(
      div(cls := "signature mono-small-inline")(
        span(cls := "modifiers")(signature.prefix.map(renderElement(_))),
        span(cls := "kind")(signature.kind.map(renderElement(_))),
        signature.name.map(renderElement(_, nameClasses*)),
        span(signature.suffix.map(renderElement(_)))
      ),
    )

  def memberIcon(member: Member) = member.kind match {
    case _ =>

      // val iconSpan = span(cls := s"micon ${member.kind.name.take(2)}$withCompanion")()
      val iconSpan = span(cls := "icon")(
        span(cls := s"micon ${member.kind.name.take(2)}"),
        member.companion.map((kind, _) => span(cls := s"micon companion ${kind.name.take(2)}")).toList
      )
      Seq(member.companion.flatMap( (_, dri) => link(dri)).fold(iconSpan)(link => a(href := link)(iconSpan)))
  }

  def annotations(member: Member): Option[TagArg] =
   val rawBuilder = SignatureBuilder().annotationsBlock(member)
   val signatures = rawBuilder.content
   val rendered = signatures.map(renderElement(_))
   Option.when(rendered.nonEmpty)(span(cls := "annotations monospace")(rendered))

  def member(member: Member) =
    val filterAttributes = FilterAttributes.attributesFor(member)
    val anchor = if member.dri.anchor.isEmpty then Nil else Seq(id := member.dri.anchor)
    def topLevelAttr = Seq(cls := "documentableElement")
      ++ anchor
      ++ filterAttributes.map{ case (n, v) => Attr(s"data-f-$n") := v }

    val originInf = originInfo(member)
    val memberInf = memberInfo(member, withBrief = true)
    val annots = annotations(member)

    div(topLevelAttr:_*)(
      div(cls := "documentableElement-expander")(
        Option.when(annots.nonEmpty || originInf.nonEmpty || memberInf.nonEmpty)(button(cls := "icon-button show-content")).toList,
        annots.map(div(_)).toList,
        div(cls := "header monospace")(memberSignature(member)),
      ),
      Option.when(originInf.nonEmpty || memberInf.nonEmpty)(
        div(cls := "docs")(
          span(cls := "modifiers"), // just to have padding on left
          div(
            div(cls := "originInfo")(originInf*),
            div(cls := "memberDocumentation")(memberInf*),
          )
        )
      ).toList
    )

  private case class MGroup(header: AppliedTag, members: Seq[Member], groupName: String)

  private def actualGroup(name: String, members: Seq[Member | MGroup]): Seq[AppliedTag] =
    if members.isEmpty then Nil else
    div(cls := "documentableList expand")(
      section(id := name.replace(' ', '-'))(
        button(cls := "icon-button show-content expand"),
        h3(cls := "groupHeader h200")(name),
        members.sortBy {
          case m: Member => m.name
          case MGroup(_, _, name) => name
        }.map {
          case element: Member =>
            member(element)
          case MGroup(header, members, _) =>
            div(
              header,
              members.map(member)
            )
        }
      )
    ) :: Nil

  private def isDeprecated(m: Member | MGroup): Boolean = m match
    case m: Member => m.deprecated.nonEmpty
    case g: MGroup => g.members.exists(isDeprecated)

  private def isInherited(m: Member | MGroup): Boolean = m match
    case m: Member => m.inheritedFrom.nonEmpty
    case g: MGroup => g.members.exists(isInherited)

  private def isAbstract(m: Member | MGroup): Boolean = m match
    case m: Member => m.modifiers.exists(Set(Modifier.Abstract, Modifier.Deferred).contains)
    case g: MGroup => g.members.exists(isAbstract)

  private type SubGroup = (String, Seq[Member | MGroup])
  private def buildGroup(name: String, subgroups: Seq[SubGroup]): Tab =
    val all = subgroups.map { case (name, members) =>
      val (allInherited, allDefined) = members.partition(isInherited)
      val (depDefined, defined) = allDefined.partition(isDeprecated)
      val (depInherited, inherited) = allInherited.partition(isDeprecated)
      val normalizedName = name.toLowerCase
      val definedWithGroup = if Set("methods", "fields").contains(normalizedName) then
          val (abstr, concr) = defined.partition(isAbstract)
          Seq(
            actualGroup(s"Abstract ${normalizedName}", abstr),
            actualGroup(s"Concrete ${normalizedName}", concr)
          )
        else
          Seq(actualGroup(name, defined))

      definedWithGroup ++ List(
        actualGroup(s"Deprecated ${normalizedName}", depDefined),
        actualGroup(s"Inherited ${normalizedName}", inherited),
        actualGroup(s"Deprecated and Inherited ${normalizedName}", depInherited)
      )
    }

    val children = all.flatten.flatten
    if children.isEmpty then emptyTab
    else Tab(
      name,
      name,
      Seq(
        button(cls := "icon-button show-content expand"),
        h2(tabAttr(name), cls := "h300")(name)
      ) ++ children,
      "expand"
    )

  case class ExpandedGroup(name: AppliedTag, description: AppliedTag, prio: Int)

  val emptyTab = Tab("", "", Nil)

  def grouppedMember(m: Member, membersInGroups: Seq[Member]): Tab =
    if membersInGroups.isEmpty then emptyTab else
      val descriptions = m.docs.map(_.groupDesc).getOrElse(Map.empty)
      val names = m.docs.map(_.groupNames).getOrElse(Map.empty)
      val prios = m.docs.map(_.groupPrio).getOrElse(Map.empty)

      val rawGroups = membersInGroups.groupBy(_.docs.flatMap(_.group)).collect {
          case (Some(groupName), members) =>
            ExpandedGroup(
              names.get(groupName).fold(raw(groupName))(renderDocPart),
              descriptions.get(groupName).fold(raw(""))(renderDocPart),
              prios.getOrElse(groupName, 1000)
            ) -> members
        }
      val content = rawGroups.toSeq.sortBy(_._1.prio).flatMap {
        case (group, members) =>
          Seq(div(cls := "documentableList expand")(
            button(cls := "icon-button show-content expand"),
            h3(cls := "h200")(group.name),
            group.description,
            members.map(member)
          ))
      }
      Tab("Grouped members", "custom_groups", content, "expand")

  def buildMembers(s: Member): AppliedTag =
    def partitionIntoGroups(members: Seq[Member]) =
      if summon[DocContext].args.includeGroups then
        members.partition(_.docs.exists(_.group.nonEmpty))
      else
        (Nil, members)

    val (membersInGroups, rest) = partitionIntoGroups(s.members)

    val extensions =
      rest.groupBy{ _.kind match
        case Kind.Extension(on, _) => Some(on)
        case _ => None
      }.collect {
        case (Some(on), members) =>
          val typeSig = SignatureBuilder()
            .keyword("extension ")
            .generics(on.typeParams)
            .content
          val argsSig = SignatureBuilder()
            .functionParameters(on.argsLists)
            .content
          val sig = typeSig ++ Signature(Plain(s"(${on.name}: ")) ++ on.signature ++ Signature(Plain(")")) ++ argsSig
          MGroup(span(cls := "groupHeader")(sig.map(renderElement(_))), members.sortBy(_.name).toSeq, on.name)
      }.toSeq

    div(cls := "membersList expand")(
    div(cls := "body-small", id := "concise-view-switch")(
      span("Concise view"),
      label(cls := "switch")(
        input(Attr("type") := "checkbox")(),
        span(cls := "slider")()
      )
    ),
    renderTabs(
      singleSelection = false,
      buildGroup("Packages", Seq(
        ("", rest.filter(m => m.kind == Kind.Package)),
      )),
      grouppedMember(s, membersInGroups),
      buildGroup("Type members", Seq(
        ("Classlikes", rest.filter(m => m.kind.isInstanceOf[Classlike])),
        ("Types", rest.filter(_.kind.isInstanceOf[Kind.Type])),
        ("Enum entries", rest.filter(_.kind.isInstanceOf[Kind.EnumCase])),
      )),
      buildGroup("Value members", Seq(
        ("Constructors", rest.filter(_.kind.isInstanceOf[Kind.Constructor])),
        ("Methods", rest.filter(_.kind.isInstanceOf[Kind.Def])),
        ("Fields", rest.filter(m => m.kind == Kind.Val || m.kind == Kind.Var)),
      )),
      buildGroup("Givens", Seq(
        ("Givens", rest.filter(_.kind.isInstanceOf[Kind.Given])),
      )),
      buildGroup("Extensions", Seq(
        ("Extensions", extensions),
      )),
      buildGroup("Implicits", Seq(
        ("Implicits", rest.filter(_.kind.isInstanceOf[Kind.Implicit])),
      )),
      buildGroup("Exports", Seq(
        ("Defined exports", rest.filter(_.kind.isInstanceOf[Kind.Exported])),
      ))
    ))

  case class Tab(name: String, id: String, content: Seq[AppliedTag], cls: String = "")

  def tabAttr(id: String) = Attr("data-togglable") := id

  private def renderTabs(singleSelection: Boolean, allTabs: Tab*): Seq[AppliedTag] =
    val tabs = allTabs.filter(_.content.nonEmpty)
      if tabs.isEmpty then Nil else
        Seq(div(cls := (if singleSelection then "tabs single" else "tabs"))(
            div(cls := "contents")(tabs.map(t =>
              section(id := t.name.replace(' ', '-'))(
                div(tabAttr(t.id), cls := s"tab ${t.cls}")(t.content)
              )
            ))
        ))

  def classLikeParts(m: Member): TagArg =
    if !m.kind.isInstanceOf[Classlike] then Nil else
      val graphHtml = m.graph match
        case graph if graph.edges.nonEmpty =>
          Seq(div( id := "inheritance-diagram", cls := "diagram-class showGraph")(
            button(`type` := "button", cls := "label-only-button", onclick := "zoomOut()")("Reset zoom"),
            button(`type` := "button", cls := "label-only-button", onclick := "hideGraph()")("Hide graph"),
            button(`type` := "button", cls := "label-only-button", onclick := "showGraph()")("Show graph"),
            svg(id := "graph"),
            script(`type` := "text/dot", id := "dot")(
              raw(DotDiagramBuilder.build(graph, signatureRenderer))
            ),
          ))
        case _ => Nil

      def signatureList(list: Seq[LinkToType], className: String = "", expandable: Boolean): Seq[AppliedTag] =
        if list.isEmpty then Nil
         else Seq(div(cls := s"mono-small-inline $className")(
          if(expandable) then span(cls := "icon-button show-content") else span(),
         list.map(link =>
          div(link.kind.name," ", link.signature.map(renderElement(_)))
        )))

      def selfTypeList(list: List[LinkToType]): Seq[AppliedTag] =
        if list.isEmpty then Nil
        else Seq(
          div(cls := "mono-small-inline supertypes")(
            span(),
            list.map { link =>
              div(link.signature.map(renderElement(_)))
            }
        ))

      val supertypes = signatureList(m.parents, "supertypes", m.parents.length > 5)
      val subtypes = signatureList(m.knownChildren, "subtypes", m.knownChildren.length > 5)
      val selfType = selfTypeList(m.selfType.toList)

      Seq(
        "Graph" -> graphHtml,
        "Supertypes" -> supertypes,
        "Known subtypes" -> subtypes,
        "Self type" -> selfType,
      ).filterNot(_._2.isEmpty).flatMap(tableRow(_, _))

  private def renderTable(keyValues: (TagArg, TagArg)*): TagArg =
    table(
      keyValues.map((key, value) => tr(td(key), td(value)))
    )

  private def buildDocumentableFilter = div(cls := "documentableFilter")(
    div(cls := "filtersContainer")(),
    input(cls := "filterableInput", placeholder := "Filter by any phrase", testId := "filterBarInput", `type` := "search"),
    button(cls := "clearButton label-only-button",  testId := "filterBarClearButton")("Clear all"),
  )

  private def companionBadge(m: Member): Seq[AppliedTag] = m.companion.fold(Nil) { companion =>
    Seq(div(cls := "companion-badge body-small")(
      span(
        "See the",
        span(cls := s"micon ${companion._1.name.take(2)}"),
        a(href := link(companion._2).getOrElse(""))(m.name),
        " companion ",
        companion._1.name
      )
    ))
  }

  def fullMember(m: Member): PageContent =
    val wideClass = m.companion.map(_ => "multi").getOrElse("single")
    val intro = m.kind match
      case Kind.RootPackage =>Seq(h1(summon[DocContext].args.name))
      case _ =>
        Seq(
          div(cls := "cover-header")(
            memberIcon(m),
            h1(cls := s"h600 $wideClass")(m.name)
          ),
          div(cls := "fqname body-large")(
            span(m.fullName)
          )
        ) ++ companionBadge(m) ++
        Seq(
          div(cls := "main-signature mono-medium")(
            annotations(m).getOrElse(Nil),
            memberSignature(m)
          )
        )
<<<<<<< HEAD
    PageContent(
      div(
        intro,
        memberInfo(m, withAttributes = true),
        if m.members.length > 0 then
          Seq(
            h2(cls := "h500")("Members list"),
            buildDocumentableFilter,
            buildMembers(m)
          )
        else Nil
      ),
      Seq.empty // For now, we don't support table of contents in members
=======

    val memberContent = div(
      intro,
      memberInfo(m, withAttributes = true),
      section(id := "members-list")(
        h2(cls := "h500")("Members list"),
        buildDocumentableFilter,
        buildMembers(m)
      )
    )

    val memberDocument = Jsoup.parse(memberContent.toString)

    val toc = memberDocument.select("section[id]").asScala.toSeq
      .flatMap { elem =>
        val header = elem.selectFirst("h1, h2, h3, h4, h5, h6")
        Option(header).map { h =>
          TocEntry(h.tag().getName, h.text(), s"#${elem.id()}")
        }
      }

    PageContent(
      memberContent,
      toc
>>>>>>> 25eff3c4
    )<|MERGE_RESOLUTION|>--- conflicted
+++ resolved
@@ -474,30 +474,17 @@
             memberSignature(m)
           )
         )
-<<<<<<< HEAD
-    PageContent(
-      div(
-        intro,
-        memberInfo(m, withAttributes = true),
-        if m.members.length > 0 then
-          Seq(
-            h2(cls := "h500")("Members list"),
-            buildDocumentableFilter,
-            buildMembers(m)
-          )
-        else Nil
-      ),
-      Seq.empty // For now, we don't support table of contents in members
-=======
 
     val memberContent = div(
       intro,
       memberInfo(m, withAttributes = true),
-      section(id := "members-list")(
-        h2(cls := "h500")("Members list"),
-        buildDocumentableFilter,
-        buildMembers(m)
-      )
+      if m.members.length > 0 then
+        Seq(section(id := "members-list")(
+          h2(cls := "h500")("Members list"),
+          buildDocumentableFilter,
+          buildMembers(m)
+        ))
+      else Nil
     )
 
     val memberDocument = Jsoup.parse(memberContent.toString)
@@ -513,5 +500,4 @@
     PageContent(
       memberContent,
       toc
->>>>>>> 25eff3c4
     )