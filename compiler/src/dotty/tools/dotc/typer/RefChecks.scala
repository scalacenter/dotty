--- conflicted
+++ resolved
@@ -529,8 +529,6 @@
         overrideDeprecation("", member, other, "removed or renamed")
     end checkOverride
 
-<<<<<<< HEAD
-=======
     def isInheritedAccessor(mbr: Symbol, other: Symbol): Boolean =
       mbr.is(ParamAccessor)
       && {
@@ -538,7 +536,6 @@
         next == other || isInheritedAccessor(next, other)
       }
 
->>>>>>> 22193a39
     OverridingPairsChecker(clazz, self).checkAll(checkOverride)
     printMixinOverrideErrors()
 
