--- conflicted
+++ resolved
@@ -279,7 +279,7 @@
             def checkUnambiguous(found: Type) =
               val other = recur(selectors.tail)
               if other.exists && found.exists && found != other then
-                fail(em"reference to `$name` is ambiguous; it is imported twice".toMessage)
+                fail(em"reference to `$name` is ambiguous; it is imported twice")
               found
 
             if selector.rename == termName && selector.rename != nme.WILDCARD then
@@ -624,12 +624,9 @@
       if selName.isTypeName then checkStable(qual.tpe, qual.srcPos, "type prefix")
       checkLegalValue(select, pt)
       ConstFold(select)
-<<<<<<< HEAD
-=======
 
     if checkedType.exists then
       finish(tree, qual, checkedType)
->>>>>>> d6cc1010
     else if selName == nme.apply && qual.tpe.widen.isInstanceOf[MethodType] then
       // Simplify `m.apply(...)` to `m(...)`
       qual
@@ -2477,11 +2474,7 @@
         // error if the same parent was explicitly added in user code.
         if !tree.span.isSourceDerived then
           return EmptyTree
-<<<<<<< HEAD
-        if !ctx.isAfterTyper then report.error(i"$psym is extended twice", tree.srcPos)
-=======
         if !ctx.isAfterTyper then report.error(em"$psym is extended twice", tree.srcPos)
->>>>>>> d6cc1010
       else
         seenParents += psym
       val result = ensureConstrCall(cls, parent, psym)(using superCtx)
@@ -2632,12 +2625,9 @@
    */
   def ensureConstrCall(cls: ClassSymbol, parent: Tree, psym: Symbol)(using Context): Tree =
     if parent.isType && !cls.is(Trait) && !cls.is(JavaDefined) && psym.isClass
-<<<<<<< HEAD
-=======
         // Annotations are represented as traits with constructors, but should
         // never be called as such outside of annotation trees.
         && !psym.is(JavaAnnotation)
->>>>>>> d6cc1010
         && (!psym.is(Trait)
             || psym.primaryConstructor.info.takesParams && !cls.superClass.isSubClass(psym))
     then typed(untpd.New(untpd.TypedSplice(parent), Nil))
@@ -2708,19 +2698,11 @@
         // Package will not exist if a duplicate type has already been entered, see `tests/neg/1708.scala`
         errorTree(tree,
           if pkg.exists then PackageNameAlreadyDefined(pkg)
-<<<<<<< HEAD
-          else i"package ${tree.pid.name} does not exist".toMessage)
-  end typedPackageDef
-
-  def typedAnnotated(tree: untpd.Annotated, pt: Type)(using Context): Tree = {
-    val annot1 = typedExpr(tree.annot, defn.AnnotationClass.typeRef)
-=======
           else em"package ${tree.pid.name} does not exist")
   end typedPackageDef
 
   def typedAnnotated(tree: untpd.Annotated, pt: Type)(using Context): Tree = {
     val annot1 = checkAnnotClass(typedExpr(tree.annot))
->>>>>>> d6cc1010
     val annotCls = Annotations.annotClass(annot1)
     if annotCls == defn.NowarnAnnot then
       registerNowarn(annot1, tree)
@@ -3778,11 +3760,7 @@
           if (!defn.isFunctionType(pt))
             pt match {
               case SAMType(_) if !pt.classSymbol.hasAnnotation(defn.FunctionalInterfaceAnnot) =>
-<<<<<<< HEAD
-                report.warning(ex"${tree.symbol} is eta-expanded even though $pt does not have the @FunctionalInterface annotation.", tree.srcPos)
-=======
                 report.warning(em"${tree.symbol} is eta-expanded even though $pt does not have the @FunctionalInterface annotation.", tree.srcPos)
->>>>>>> d6cc1010
               case _ =>
             }
           simplify(typed(etaExpand(tree, wtp, arity), pt), pt, locked)
