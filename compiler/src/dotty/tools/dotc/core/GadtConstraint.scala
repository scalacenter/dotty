package dotty.tools
package dotc
package core

import Decorators._
import Contexts._
import Types._
import Symbols._
import util.{SimpleIdentitySet, SimpleIdentityMap}
import collection.mutable
import printing._

object GadtConstraint:
  def apply(): GadtConstraint = empty
  def empty: GadtConstraint =
    new ProperGadtConstraint(OrderingConstraint.empty, SimpleIdentityMap.empty, SimpleIdentityMap.empty, false)

/** Represents GADT constraints currently in scope */
<<<<<<< HEAD
sealed abstract class GadtConstraint extends Showable {
  /** Immediate bounds of `sym`. Does not contain lower/upper symbols (see [[fullBounds]]). */
  def bounds(sym: Symbol)(using Context): TypeBounds | Null

  /** Full bounds of `sym`, including TypeRefs to other lower/upper symbols.
   *
   * @note this performs subtype checks between ordered symbols.
   *       Using this in isSubType can lead to infinite recursion. Consider `bounds` instead.
   */
  def fullBounds(sym: Symbol)(using Context): TypeBounds | Null

  /** Is `sym1` ordered to be less than `sym2`? */
  def isLess(sym1: Symbol, sym2: Symbol)(using Context): Boolean

  /** Add symbols to constraint, correctly handling inter-dependencies.
   *
   * @see [[ConstraintHandling.addToConstraint]]
   */
  def addToConstraint(syms: List[Symbol])(using Context): Boolean
  def addToConstraint(sym: Symbol)(using Context): Boolean = addToConstraint(sym :: Nil)

  /** Further constrain a symbol already present in the constraint. */
  def addBound(sym: Symbol, bound: Type, isUpper: Boolean)(using Context): Boolean

  /** Is the symbol registered in the constraint?
   *
   * @note this is true even if the symbol is constrained to be equal to another type, unlike [[Constraint.contains]].
   */
  def contains(sym: Symbol)(using Context): Boolean

  /** GADT constraint narrows bounds of at least one variable */
  def isNarrowing: Boolean

  /** See [[ConstraintHandling.approximation]] */
  def approximation(sym: Symbol, fromBelow: Boolean, maxLevel: Int = Int.MaxValue)(using Context): Type

  def symbols: List[Symbol]

  def fresh: GadtConstraint

  /** Restore the state from other [[GadtConstraint]], probably copied using [[fresh]] */
  def restore(other: GadtConstraint): Unit

  def debugBoundsDescription(using Context): String
}

final class ProperGadtConstraint private(
=======
sealed trait GadtConstraint (
>>>>>>> 22193a39
  private var myConstraint: Constraint,
  private var mapping: SimpleIdentityMap[Symbol, TypeVar],
  private var reverseMapping: SimpleIdentityMap[TypeParamRef, Symbol],
  private var wasConstrained: Boolean
) extends Showable {
  this: ConstraintHandling =>

<<<<<<< HEAD
  def this() = this(
    myConstraint = new OrderingConstraint(SimpleIdentityMap.empty, SimpleIdentityMap.empty, SimpleIdentityMap.empty, SimpleIdentitySet.empty),
    mapping = SimpleIdentityMap.empty,
    reverseMapping = SimpleIdentityMap.empty,
    wasConstrained = false
  )
=======
  import dotty.tools.dotc.config.Printers.{gadts, gadtsConstr}
>>>>>>> 22193a39

  /** Exposes ConstraintHandling.subsumes */
  def subsumes(left: GadtConstraint, right: GadtConstraint, pre: GadtConstraint)(using Context): Boolean = {
    def extractConstraint(g: GadtConstraint) = g.constraint
    subsumes(extractConstraint(left), extractConstraint(right), extractConstraint(pre))
  }

  override protected def legalBound(param: TypeParamRef, rawBound: Type, isUpper: Boolean)(using Context): Type =
    // GADT constraints never involve wildcards and are not propagated outside
    // the case where they're valid, so no approximating is needed.
    rawBound

  /** Add symbols to constraint, correctly handling inter-dependencies.
   *
   * @see [[ConstraintHandling.addToConstraint]]
   */
  def addToConstraint(sym: Symbol)(using Context): Boolean = addToConstraint(sym :: Nil)
  def addToConstraint(params: List[Symbol])(using Context): Boolean = {
    import NameKinds.DepParamName

    val poly1 = PolyType(params.map { sym => DepParamName.fresh(sym.name.toTypeName) })(
      pt => params.map { param =>
        // In bound type `tp`, replace the symbols in dependent positions with their internal TypeParamRefs.
        // The replaced symbols will be later picked up in `ConstraintHandling#addToConstraint`
        // and used as orderings.
        def substDependentSyms(tp: Type, isUpper: Boolean)(using Context): Type = {
          def loop(tp: Type) = substDependentSyms(tp, isUpper)
          tp match {
            case tp @ AndType(tp1, tp2) if !isUpper =>
              tp.derivedAndType(loop(tp1), loop(tp2))
            case tp @ OrType(tp1, tp2) if isUpper =>
              tp.derivedOrType(loop(tp1), loop(tp2))
            case tp: NamedType =>
              params.indexOf(tp.symbol) match {
                case -1 =>
                  mapping(tp.symbol) match {
                    case tv: TypeVar => tv.origin
                    case null => tp
                  }
                case i => pt.paramRefs(i)
              }
            case tp => tp
          }
        }

        val tb = param.info.bounds
        tb.derivedTypeBounds(
          lo = substDependentSyms(tb.lo, isUpper = false),
          hi = substDependentSyms(tb.hi, isUpper = true)
        )
      },
      pt => defn.AnyType
    )

    val tvars = params.lazyZip(poly1.paramRefs).map { (sym, paramRef) =>
      val tv = TypeVar(paramRef, creatorState = null)
      mapping = mapping.updated(sym, tv)
      reverseMapping = reverseMapping.updated(tv.origin, sym)
      tv
    }

    // The replaced symbols are picked up here.
    addToConstraint(poly1, tvars)
      .showing(i"added to constraint: [$poly1] $params%, % gadt = $this", gadts)
  }

  /** Further constrain a symbol already present in the constraint. */
  def addBound(sym: Symbol, bound: Type, isUpper: Boolean)(using Context): Boolean = {
    @annotation.tailrec def stripInternalTypeVar(tp: Type): Type = tp match {
      case tv: TypeVar =>
        val inst = constraint.instType(tv)
        if (inst.exists) stripInternalTypeVar(inst) else tv
      case _ => tp
    }

    val symTvar: TypeVar = stripInternalTypeVar(tvarOrError(sym)) match {
      case tv: TypeVar => tv
      case inst =>
        gadts.println(i"instantiated: $sym -> $inst")
        return if (isUpper) isSub(inst, bound) else isSub(bound, inst)
    }

    val internalizedBound = bound match {
      case nt: NamedType =>
        val ntTvar = mapping(nt.symbol)
        if (ntTvar != null) stripInternalTypeVar(ntTvar) else bound
      case _ => bound
    }

    val saved = constraint
    val result = internalizedBound match
      case boundTvar: TypeVar =>
        if (boundTvar eq symTvar) true
        else if (isUpper) addLess(symTvar.origin, boundTvar.origin)
        else addLess(boundTvar.origin, symTvar.origin)
      case bound =>
        addBoundTransitively(symTvar.origin, bound, isUpper)

    gadts.println {
      val descr = if (isUpper) "upper" else "lower"
      val op = if (isUpper) "<:" else ">:"
      i"adding $descr bound $sym $op $bound = $result"
    }

    if constraint ne saved then wasConstrained = true
    result
  }

  /** Is `sym1` ordered to be less than `sym2`? */
  def isLess(sym1: Symbol, sym2: Symbol)(using Context): Boolean =
    constraint.isLess(tvarOrError(sym1).origin, tvarOrError(sym2).origin)

  /** Full bounds of `sym`, including TypeRefs to other lower/upper symbols.
   *
   * @note this performs subtype checks between ordered symbols.
   *       Using this in isSubType can lead to infinite recursion. Consider `bounds` instead.
   */
  def fullBounds(sym: Symbol)(using Context): TypeBounds | Null =
    mapping(sym) match {
      case null => null
      // TODO: Improve flow typing so that ascription becomes redundant
      case tv: TypeVar =>
        fullBounds(tv.origin)
          // .ensuring(containsNoInternalTypes(_))
    }

  /** Immediate bounds of `sym`. Does not contain lower/upper symbols (see [[fullBounds]]). */
  def bounds(sym: Symbol)(using Context): TypeBounds | Null =
    mapping(sym) match {
      case null => null
      // TODO: Improve flow typing so that ascription becomes redundant
      case tv: TypeVar =>
        def retrieveBounds: TypeBounds = externalize(bounds(tv.origin)).bounds
        retrieveBounds
          //.showing(i"gadt bounds $sym: $result", gadts)
          //.ensuring(containsNoInternalTypes(_))
    }

  /** Is the symbol registered in the constraint?
   *
   * @note this is true even if the symbol is constrained to be equal to another type, unlike [[Constraint.contains]].
   */
  def contains(sym: Symbol)(using Context): Boolean = mapping(sym) != null

  /** GADT constraint narrows bounds of at least one variable */
  def isNarrowing: Boolean = wasConstrained

<<<<<<< HEAD
  override def approximation(sym: Symbol, fromBelow: Boolean, maxLevel: Int)(using Context): Type = {
=======
  /** See [[ConstraintHandling.approximation]] */
  def approximation(sym: Symbol, fromBelow: Boolean, maxLevel: Int = Int.MaxValue)(using Context): Type = {
>>>>>>> 22193a39
    val res =
      approximation(tvarOrError(sym).origin, fromBelow, maxLevel) match
        case tpr: TypeParamRef =>
          // Here we do externalization when the returned type is a TypeParamRef,
          //  b/c ConstraintHandling.approximation may return internal types when
          //  the type variable is instantiated. See #15531.
          externalize(tpr)
        case tp => tp

    gadts.println(i"approximating $sym ~> $res")
    res
  }

<<<<<<< HEAD
  override def symbols: List[Symbol] = mapping.keys

  override def fresh: GadtConstraint = new ProperGadtConstraint(
    myConstraint,
    mapping,
    reverseMapping,
    wasConstrained
  )

  def restore(other: GadtConstraint): Unit = other match {
    case other: ProperGadtConstraint =>
      this.myConstraint = other.myConstraint
      this.mapping = other.mapping
      this.reverseMapping = other.reverseMapping
      this.wasConstrained = other.wasConstrained
    case _ => ;
  }
=======
  def symbols: List[Symbol] = mapping.keys

  def fresh: GadtConstraint = new ProperGadtConstraint(myConstraint, mapping, reverseMapping, wasConstrained)

  /** Restore the state from other [[GadtConstraint]], probably copied using [[fresh]] */
  def restore(other: GadtConstraint): Unit =
    this.myConstraint = other.myConstraint
    this.mapping = other.mapping
    this.reverseMapping = other.reverseMapping
    this.wasConstrained = other.wasConstrained
>>>>>>> 22193a39

  // ---- Protected/internal -----------------------------------------------

  override protected def constraint = myConstraint
  override protected def constraint_=(c: Constraint) = myConstraint = c

  override protected def isSub(tp1: Type, tp2: Type)(using Context): Boolean = TypeComparer.isSubType(tp1, tp2)
  override protected def isSame(tp1: Type, tp2: Type)(using Context): Boolean = TypeComparer.isSameType(tp1, tp2)

  override def nonParamBounds(param: TypeParamRef)(using Context): TypeBounds =
    externalize(constraint.nonParamBounds(param)).bounds

  override def fullLowerBound(param: TypeParamRef)(using Context): Type =
    constraint.minLower(param).foldLeft(nonParamBounds(param).lo) {
      (t, u) => t | externalize(u)
    }

  override def fullUpperBound(param: TypeParamRef)(using Context): Type =
    constraint.minUpper(param).foldLeft(nonParamBounds(param).hi) { (t, u) =>
      val eu = externalize(u)
      // Any as the upper bound means "no bound", but if F is higher-kinded,
      // Any & F = F[_]; this is wrong for us so we need to short-circuit
      if t.isAny then eu else t & eu
    }

  // ---- Private ----------------------------------------------------------

  private def externalize(tp: Type, theMap: TypeMap | Null = null)(using Context): Type = tp match
    case param: TypeParamRef => reverseMapping(param) match
      case sym: Symbol => sym.typeRef
      case null        => param
    case tp: TypeAlias       => tp.derivedAlias(externalize(tp.alias, theMap))
    case tp                  => (if theMap == null then ExternalizeMap() else theMap).mapOver(tp)

  private class ExternalizeMap(using Context) extends TypeMap:
    def apply(tp: Type): Type = externalize(tp, this)(using mapCtx)

  private def tvarOrError(sym: Symbol)(using Context): TypeVar =
    mapping(sym).ensuring(_ != null, i"not a constrainable symbol: $sym").uncheckedNN

  private def containsNoInternalTypes(tp: Type, theAcc: TypeAccumulator[Boolean] | Null = null)(using Context): Boolean = tp match {
    case tpr: TypeParamRef => !reverseMapping.contains(tpr)
    case tv: TypeVar => !reverseMapping.contains(tv.origin)
    case tp =>
      (if (theAcc != null) theAcc else new ContainsNoInternalTypesAccumulator()).foldOver(true, tp)
  }

  private class ContainsNoInternalTypesAccumulator(using Context) extends TypeAccumulator[Boolean] {
    override def apply(x: Boolean, tp: Type): Boolean = x && containsNoInternalTypes(tp, this)
  }

  // ---- Debug ------------------------------------------------------------

  override def constr = gadtsConstr

  override def toText(printer: Printer): Texts.Text = printer.toText(this)

  /** Provides more information than toText, by showing the underlying Constraint details. */
  def debugBoundsDescription(using Context): String = i"$this\n$constraint"
}

<<<<<<< HEAD
@sharable object EmptyGadtConstraint extends GadtConstraint {
  override def bounds(sym: Symbol)(using Context): TypeBounds | Null = null
  override def fullBounds(sym: Symbol)(using Context): TypeBounds | Null = null

  override def isLess(sym1: Symbol, sym2: Symbol)(using Context): Boolean = unsupported("EmptyGadtConstraint.isLess")

  override def isNarrowing: Boolean = false

  override def contains(sym: Symbol)(using Context) = false

  override def addToConstraint(params: List[Symbol])(using Context): Boolean = unsupported("EmptyGadtConstraint.addToConstraint")
  override def addBound(sym: Symbol, bound: Type, isUpper: Boolean)(using Context): Boolean = unsupported("EmptyGadtConstraint.addBound")

  override def approximation(sym: Symbol, fromBelow: Boolean, maxLevel: Int)(using Context): Type = unsupported("EmptyGadtConstraint.approximation")

  override def symbols: List[Symbol] = Nil

  override def fresh = new ProperGadtConstraint
  override def restore(other: GadtConstraint): Unit =
    assert(!other.isNarrowing, "cannot restore a non-empty GADTMap")

  override def debugBoundsDescription(using Context): String = "EmptyGadtConstraint"

  override def toText(printer: Printer): Texts.Text = "EmptyGadtConstraint"
}
=======
private class ProperGadtConstraint (
    myConstraint: Constraint,
    mapping: SimpleIdentityMap[Symbol, TypeVar],
    reverseMapping: SimpleIdentityMap[TypeParamRef, Symbol],
    wasConstrained: Boolean,
) extends ConstraintHandling with GadtConstraint(myConstraint, mapping, reverseMapping, wasConstrained)
>>>>>>> 22193a39
<|MERGE_RESOLUTION|>--- conflicted
+++ resolved
@@ -16,57 +16,7 @@
     new ProperGadtConstraint(OrderingConstraint.empty, SimpleIdentityMap.empty, SimpleIdentityMap.empty, false)
 
 /** Represents GADT constraints currently in scope */
-<<<<<<< HEAD
-sealed abstract class GadtConstraint extends Showable {
-  /** Immediate bounds of `sym`. Does not contain lower/upper symbols (see [[fullBounds]]). */
-  def bounds(sym: Symbol)(using Context): TypeBounds | Null
-
-  /** Full bounds of `sym`, including TypeRefs to other lower/upper symbols.
-   *
-   * @note this performs subtype checks between ordered symbols.
-   *       Using this in isSubType can lead to infinite recursion. Consider `bounds` instead.
-   */
-  def fullBounds(sym: Symbol)(using Context): TypeBounds | Null
-
-  /** Is `sym1` ordered to be less than `sym2`? */
-  def isLess(sym1: Symbol, sym2: Symbol)(using Context): Boolean
-
-  /** Add symbols to constraint, correctly handling inter-dependencies.
-   *
-   * @see [[ConstraintHandling.addToConstraint]]
-   */
-  def addToConstraint(syms: List[Symbol])(using Context): Boolean
-  def addToConstraint(sym: Symbol)(using Context): Boolean = addToConstraint(sym :: Nil)
-
-  /** Further constrain a symbol already present in the constraint. */
-  def addBound(sym: Symbol, bound: Type, isUpper: Boolean)(using Context): Boolean
-
-  /** Is the symbol registered in the constraint?
-   *
-   * @note this is true even if the symbol is constrained to be equal to another type, unlike [[Constraint.contains]].
-   */
-  def contains(sym: Symbol)(using Context): Boolean
-
-  /** GADT constraint narrows bounds of at least one variable */
-  def isNarrowing: Boolean
-
-  /** See [[ConstraintHandling.approximation]] */
-  def approximation(sym: Symbol, fromBelow: Boolean, maxLevel: Int = Int.MaxValue)(using Context): Type
-
-  def symbols: List[Symbol]
-
-  def fresh: GadtConstraint
-
-  /** Restore the state from other [[GadtConstraint]], probably copied using [[fresh]] */
-  def restore(other: GadtConstraint): Unit
-
-  def debugBoundsDescription(using Context): String
-}
-
-final class ProperGadtConstraint private(
-=======
 sealed trait GadtConstraint (
->>>>>>> 22193a39
   private var myConstraint: Constraint,
   private var mapping: SimpleIdentityMap[Symbol, TypeVar],
   private var reverseMapping: SimpleIdentityMap[TypeParamRef, Symbol],
@@ -74,16 +24,7 @@
 ) extends Showable {
   this: ConstraintHandling =>
 
-<<<<<<< HEAD
-  def this() = this(
-    myConstraint = new OrderingConstraint(SimpleIdentityMap.empty, SimpleIdentityMap.empty, SimpleIdentityMap.empty, SimpleIdentitySet.empty),
-    mapping = SimpleIdentityMap.empty,
-    reverseMapping = SimpleIdentityMap.empty,
-    wasConstrained = false
-  )
-=======
   import dotty.tools.dotc.config.Printers.{gadts, gadtsConstr}
->>>>>>> 22193a39
 
   /** Exposes ConstraintHandling.subsumes */
   def subsumes(left: GadtConstraint, right: GadtConstraint, pre: GadtConstraint)(using Context): Boolean = {
@@ -231,12 +172,8 @@
   /** GADT constraint narrows bounds of at least one variable */
   def isNarrowing: Boolean = wasConstrained
 
-<<<<<<< HEAD
-  override def approximation(sym: Symbol, fromBelow: Boolean, maxLevel: Int)(using Context): Type = {
-=======
   /** See [[ConstraintHandling.approximation]] */
   def approximation(sym: Symbol, fromBelow: Boolean, maxLevel: Int = Int.MaxValue)(using Context): Type = {
->>>>>>> 22193a39
     val res =
       approximation(tvarOrError(sym).origin, fromBelow, maxLevel) match
         case tpr: TypeParamRef =>
@@ -250,25 +187,6 @@
     res
   }
 
-<<<<<<< HEAD
-  override def symbols: List[Symbol] = mapping.keys
-
-  override def fresh: GadtConstraint = new ProperGadtConstraint(
-    myConstraint,
-    mapping,
-    reverseMapping,
-    wasConstrained
-  )
-
-  def restore(other: GadtConstraint): Unit = other match {
-    case other: ProperGadtConstraint =>
-      this.myConstraint = other.myConstraint
-      this.mapping = other.mapping
-      this.reverseMapping = other.reverseMapping
-      this.wasConstrained = other.wasConstrained
-    case _ => ;
-  }
-=======
   def symbols: List[Symbol] = mapping.keys
 
   def fresh: GadtConstraint = new ProperGadtConstraint(myConstraint, mapping, reverseMapping, wasConstrained)
@@ -279,7 +197,6 @@
     this.mapping = other.mapping
     this.reverseMapping = other.reverseMapping
     this.wasConstrained = other.wasConstrained
->>>>>>> 22193a39
 
   // ---- Protected/internal -----------------------------------------------
 
@@ -341,37 +258,9 @@
   def debugBoundsDescription(using Context): String = i"$this\n$constraint"
 }
 
-<<<<<<< HEAD
-@sharable object EmptyGadtConstraint extends GadtConstraint {
-  override def bounds(sym: Symbol)(using Context): TypeBounds | Null = null
-  override def fullBounds(sym: Symbol)(using Context): TypeBounds | Null = null
-
-  override def isLess(sym1: Symbol, sym2: Symbol)(using Context): Boolean = unsupported("EmptyGadtConstraint.isLess")
-
-  override def isNarrowing: Boolean = false
-
-  override def contains(sym: Symbol)(using Context) = false
-
-  override def addToConstraint(params: List[Symbol])(using Context): Boolean = unsupported("EmptyGadtConstraint.addToConstraint")
-  override def addBound(sym: Symbol, bound: Type, isUpper: Boolean)(using Context): Boolean = unsupported("EmptyGadtConstraint.addBound")
-
-  override def approximation(sym: Symbol, fromBelow: Boolean, maxLevel: Int)(using Context): Type = unsupported("EmptyGadtConstraint.approximation")
-
-  override def symbols: List[Symbol] = Nil
-
-  override def fresh = new ProperGadtConstraint
-  override def restore(other: GadtConstraint): Unit =
-    assert(!other.isNarrowing, "cannot restore a non-empty GADTMap")
-
-  override def debugBoundsDescription(using Context): String = "EmptyGadtConstraint"
-
-  override def toText(printer: Printer): Texts.Text = "EmptyGadtConstraint"
-}
-=======
 private class ProperGadtConstraint (
     myConstraint: Constraint,
     mapping: SimpleIdentityMap[Symbol, TypeVar],
     reverseMapping: SimpleIdentityMap[TypeParamRef, Symbol],
     wasConstrained: Boolean,
-) extends ConstraintHandling with GadtConstraint(myConstraint, mapping, reverseMapping, wasConstrained)
->>>>>>> 22193a39
+) extends ConstraintHandling with GadtConstraint(myConstraint, mapping, reverseMapping, wasConstrained)