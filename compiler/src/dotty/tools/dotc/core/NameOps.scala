package dotty.tools
package dotc
package core

import java.security.MessageDigest
import java.nio.CharBuffer
import scala.io.Codec
import Int.MaxValue
import Names._, StdNames._, Contexts._, Symbols._, Flags._, NameKinds._, Types._
import util.Chars.{isOperatorPart, digit2int}
import Decorators.*
import Definitions._
import nme._

object NameOps {

  object compactify {
    lazy val md5: MessageDigest = MessageDigest.getInstance("MD5").nn

    inline val CLASSFILE_NAME_CHAR_LIMIT = 240

    /** COMPACTIFY
     *
     *  The hashed name has the form (prefix + marker + md5 + marker + suffix), where
     *   - prefix/suffix.length = MaxNameLength / 4
     *   - md5.length = 32
     *
     *  We obtain the formula:
     *
     *   FileNameLength = 2*(MaxNameLength / 4) + 2.marker.length + 32 + 6
     *
     *  (+6 for ".class"). MaxNameLength can therefore be computed as follows:
     */
    def apply(s: String): String = {
      val marker = "$$$$"

      val MaxNameLength = (CLASSFILE_NAME_CHAR_LIMIT - 6).min(
        2 * (CLASSFILE_NAME_CHAR_LIMIT - 6 - 2 * marker.length - 32)
      )

      def toMD5(s: String, edge: Int): String = {
        val prefix = s.take(edge)
        val suffix = s.takeRight(edge)

        val cs = s.toArray
        val bytes = Codec.toUTF8(CharBuffer.wrap(cs).nn)
        md5.update(bytes)
        val md5chars = md5.digest().nn.map(b => (b & 0xFF).toHexString).mkString

        prefix + marker + md5chars + marker + suffix
      }

      if (s.length <= MaxNameLength) s else toMD5(s, MaxNameLength / 4)
    }
  }

  extension [N <: Name](name: N) {

    def testSimple(f: SimpleName => Boolean): Boolean = name match {
      case name: SimpleName => f(name)
      case name: TypeName => name.toTermName.testSimple(f)
      case _ => false
    }

    private def likeSpacedN(n: Name): N =
      name.likeSpaced(n).asInstanceOf[N]

    def isConstructorName: Boolean = name == CONSTRUCTOR || name == TRAIT_CONSTRUCTOR
    def isStaticConstructorName: Boolean = name == STATIC_CONSTRUCTOR
    def isLocalDummyName: Boolean = name startsWith str.LOCALDUMMY_PREFIX
    def isReplWrapperName: Boolean = name.toString contains str.REPL_SESSION_LINE
    def isReplAssignName: Boolean = name.toString contains str.REPL_ASSIGN_SUFFIX
    def isSetterName: Boolean = name.endsWith(str.SETTER_SUFFIX) || name.is(SyntheticSetterName)
    def isScala2LocalSuffix: Boolean = testSimple(_.endsWith(" "))
    def isSelectorName: Boolean = testSimple(n => n.startsWith("_") && n.drop(1).forall(_.isDigit))
    def isAnonymousClassName: Boolean = name.startsWith(str.ANON_CLASS)
    def isAnonymousFunctionName: Boolean = name.startsWith(str.ANON_FUN)
    def isUnapplyName: Boolean = name == nme.unapply || name == nme.unapplySeq
    def isRightAssocOperatorName: Boolean = name.lastPart.last == ':'

    def isOperatorName: Boolean = name match
      case name: SimpleName => name.exists(isOperatorPart)
      case _ => false

    /** Is name of a variable pattern? */
    def isVarPattern: Boolean =
      testSimple { n =>
        n.length > 0 && {
          val first = n.head
          (((first.isLower && first.isLetter) || first == '_')
            && (n != false_)
            && (n != true_)
            && (n != null_))
        }
      } || name.is(PatMatGivenVarName)

    def isOpAssignmentName: Boolean = name match {
      case raw.NE | raw.LE | raw.GE | EMPTY =>
        false
      case name: SimpleName =>
        name.length > 0 && name.last == '=' && name.head != '=' && isOperatorPart(name.head)
      case _ =>
        false
    }

    /** is this the name of an object enclosing packagel-level definitions? */
    def isPackageObjectName: Boolean = name match {
      case name: TermName => name == nme.PACKAGE || name.endsWith(str.TOPLEVEL_SUFFIX)
      case name: TypeName =>
        name.toTermName match {
          case ModuleClassName(original) => original.isPackageObjectName
          case _ => false
        }
    }

    /** Convert this module name to corresponding module class name */
    def moduleClassName: TypeName = name.derived(ModuleClassName).toTypeName

    /** Convert this module class name to corresponding source module name */
    def sourceModuleName: TermName = name.toTermName.exclude(ModuleClassName)

    /** If name ends in module class suffix, drop it. This
     *  method needs to work on mangled as well as unmangled names because
     *  it is also called from the backend.
     */
    def stripModuleClassSuffix: N = likeSpacedN {
      val semName = name.toTermName match
        case name: SimpleName if name.endsWith(str.MODULE_SUFFIX) && name.lastPart != MODULE_SUFFIX => name.unmangleClassName
        case _ => name
      semName.exclude(ModuleClassName)
    }

    /** If flags is a ModuleClass but not a Package, add module class suffix */
    def adjustIfModuleClass(flags: FlagSet): N = likeSpacedN {
      if (flags.is(ModuleClass, butNot = Package)) name.asTypeName.moduleClassName
      else name.toTermName
    }

    /** The expanded name.
     *  This is the fully qualified name of `base` with `ExpandPrefixName` as separator,
     *  followed by `kind` and the name.
     */
    def expandedName(base: Symbol, kind: QualifiedNameKind = ExpandedName)(using Context): N =
      likeSpacedN { base.fullNameSeparated(ExpandPrefixName, kind, name) }

    /** Revert the expanded name. */
    def unexpandedName: N = likeSpacedN {
      name.replaceDeep {
        case ExpandedName(_, unexp) => unexp
      }
    }

    def errorName: N = likeSpacedN(name ++ nme.ERROR)

    def freshened(using Context): N = likeSpacedN {
      name.toTermName match {
        case ModuleClassName(original) => ModuleClassName(original.freshened)
        case name => UniqueName.fresh(name)
      }
    }

    /** Do two target names match? An empty target name matchws any other name. */
    def matchesTargetName(other: Name) =
      name == other || name.isEmpty || other.isEmpty

    private def functionSuffixStart: Int =
      val first = name.firstPart
      var idx = first.length - 1
      if idx >= 8 && first(idx).isDigit then
        while
          idx = idx - 1
          idx >= 8 && first(idx).isDigit
        do ()
        if    first(idx - 7) == 'F'
           && first(idx - 6) == 'u'
           && first(idx - 5) == 'n'
           && first(idx - 4) == 'c'
           && first(idx - 3) == 't'
           && first(idx - 2) == 'i'
           && first(idx - 1) == 'o'
           && first(idx)     == 'n'
        then idx - 7
        else -1
      else -1

    /** The arity of a name ending in the suffix `Function{\d}`, but -1
     *  if the number is larger than Int.MaxValue / 10.
     *  @param suffixStart  The index of the suffix
     */
    private def funArity(suffixStart: Int): Int =
      inline val MaxSafeInt = MaxValue / 10
      val first = name.firstPart
      def collectDigits(acc: Int, idx: Int): Int =
        if idx == first.length then acc
        else
          val d = digit2int(first(idx), 10)
          if d < 0 || acc > MaxSafeInt then -1
          else collectDigits(acc * 10 + d, idx + 1)
      collectDigits(0, suffixStart + 8)

    private def isFunctionPrefix(suffixStart: Int, mustHave: String = "")(using Context): Boolean =
      suffixStart >= 0
      && {
        val first = name.firstPart
        var found = mustHave.isEmpty
        def skip(idx: Int, str: String) =
          if first.startsWith(str, idx) then
            if str == mustHave then found = true
            idx + str.length
          else idx
<<<<<<< HEAD
        val start = if ctx.settings.Ycc.value then skip(0, "Impure") else 0
        skip(skip(start, "Erased"), "Context") == suffixStart
=======
        skip(skip(skip(0, "Impure"), "Erased"), "Context") == suffixStart
>>>>>>> 22193a39
        && found
      }

    /** Same as `funArity`, except that it returns -1 if the prefix
     *  is not one of a (possibly empty) concatenation of a subset of
<<<<<<< HEAD
     *  "Impure" (only under -Ycc), "Erased" and "Context" (in that order).
=======
     *  "Impure" (only under pureFunctions), "Erased" and "Context" (in that order).
>>>>>>> 22193a39
     */
    private def checkedFunArity(suffixStart: Int)(using Context): Int =
      if isFunctionPrefix(suffixStart) then funArity(suffixStart) else -1

    /** Is a function name, i.e one of FunctionXXL, FunctionN, ContextFunctionN, ErasedFunctionN, ErasedContextFunctionN for N >= 0
     */
    def isFunction(using Context): Boolean =
      (name eq tpnme.FunctionXXL) || checkedFunArity(functionSuffixStart) >= 0

    /** Is a function name
     *    - FunctionN for N >= 0
     */
    def isPlainFunction(using Context): Boolean = functionArity >= 0

    /** Is a function name that contains `mustHave` as a substring */
    private def isSpecificFunction(mustHave: String)(using Context): Boolean =
      val suffixStart = functionSuffixStart
      isFunctionPrefix(suffixStart, mustHave) && funArity(suffixStart) >= 0

    def isContextFunction(using Context): Boolean = isSpecificFunction("Context")
    def isErasedFunction(using Context): Boolean = isSpecificFunction("Erased")
    def isImpureFunction(using Context): Boolean = isSpecificFunction("Impure")

    /** Is a synthetic function name, i.e. one of
     *    - FunctionN for N > 22
     *    - ContextFunctionN for N >= 0
     *    - ErasedFunctionN for N >= 0
     *    - ErasedContextFunctionN for N >= 0
     */
    def isSyntheticFunction(using Context): Boolean =
      val suffixStart = functionSuffixStart
      if suffixStart == 0 then funArity(suffixStart) > MaxImplementedFunctionArity
      else checkedFunArity(suffixStart) >= 0

    def functionArity(using Context): Int =
      val suffixStart = functionSuffixStart
      if suffixStart >= 0 then checkedFunArity(suffixStart) else -1

    /** The name of the generic runtime operation corresponding to an array operation */
    def genericArrayOp: TermName = name match {
      case nme.apply => nme.array_apply
      case nme.length => nme.array_length
      case nme.update => nme.array_update
      case nme.clone_ => nme.array_clone
    }

    /** The name of the primitive runtime operation corresponding to an array operation */
    def primitiveArrayOp: TermName = name match {
      case nme.apply => nme.primitive.arrayApply
      case nme.length => nme.primitive.arrayLength
      case nme.update => nme.primitive.arrayUpdate
      case nme.clone_ => nme.clone_
    }

    /** This method is to be used on **type parameters** from a class, since
     *  this method does sorting based on their names
     */
    def specializedFor(classTargs: List[Type], classTargsNames: List[Name], methodTargs: List[Type], methodTarsNames: List[Name])(using Context): N = {
      val methodTags: Seq[Name] = (methodTargs zip methodTarsNames).sortBy(_._2).map(x => defn.typeTag(x._1))
      val classTags: Seq[Name] = (classTargs zip classTargsNames).sortBy(_._2).map(x => defn.typeTag(x._1))

      likeSpacedN(name ++ nme.specializedTypeNames.prefix ++
        methodTags.fold(nme.EMPTY)(_ ++ _) ++ nme.specializedTypeNames.separator ++
        classTags.fold(nme.EMPTY)(_ ++ _) ++ nme.specializedTypeNames.suffix)
    }

    /** Determines if the current name is the specialized name of the given base name.
     *  For example `typeName("Tuple2$mcII$sp").isSpecializedNameOf(tpnme.Tuple2) == true`
     */
    def isSpecializedNameOf(base: N)(using Context): Boolean =
      var i = 0
      inline def nextString(str: String) = name.startsWith(str, i) && { i += str.length; true }
      nextString(base.toString)
        && nextString(nme.specializedTypeNames.prefix.toString)
        && nextString(nme.specializedTypeNames.separator.toString)
        && name.endsWith(nme.specializedTypeNames.suffix.toString)

    /** Returns the name of the class specialised to the provided types,
     *  in the given order.  Used for the specialized tuple classes.
     */
    def specializedName(args: List[Type])(using Context): N =
      val sb = new StringBuilder
      sb.append(name.toString)
      sb.append(nme.specializedTypeNames.prefix.toString)
      sb.append(nme.specializedTypeNames.separator)
      args.foreach { arg => sb.append(defn.typeTag(arg)) }
      sb.append(nme.specializedTypeNames.suffix)
      likeSpacedN(termName(sb.toString))

    /** Use for specializing function names ONLY and use it if you are **not**
     *  creating specialized name from type parameters. The order of names will
     *  be:
     *
     *  `<return type><first type><second type><...>`
     */
    def specializedFunction(ret: Type, args: List[Type])(using Context): N =
      val sb = new StringBuilder
      sb.append(name.toString)
      sb.append(nme.specializedTypeNames.prefix.toString)
      sb.append(nme.specializedTypeNames.separator)
      sb.append(defn.typeTag(ret).toString)
      args.foreach { arg => sb.append(defn.typeTag(arg)) }
      sb.append(nme.specializedTypeNames.suffix)
      likeSpacedN(termName(sb.toString))

    /** If name length exceeds allowable limit, replace part of it by hash */
    def compactified(using Context): TermName = termName(compactify(name.toString))

    def unmangleClassName: N = name.toTermName match {
      case name: SimpleName
      if name.endsWith(str.MODULE_SUFFIX) && !nme.falseModuleClassNames.contains(name) =>
        likeSpacedN(name.dropRight(str.MODULE_SUFFIX.length).moduleClassName)
      case _ => name
    }

    def unmangle(kind: NameKind): N = likeSpacedN {
      name match
        case name: SimpleName =>
          kind.unmangle(name)
        case name: TypeName =>
          name.toTermName.unmangle(kind).toTypeName
        case _ =>
          name replace {
            case unmangled: SimpleName =>
              kind.unmangle(unmangled)
            case ExpandedName(prefix, last) =>
              kind.unmangle(last) replace {
                case kernel: SimpleName =>
                  ExpandedName(prefix, kernel)
              }
          }
    }

    def unmangle(kinds: List[NameKind]): N = {
      val unmangled = kinds.foldLeft(name)(_.unmangle(_))
      if (unmangled eq name) name else unmangled.unmangle(kinds)
    }
  }

  extension (name: TermName) {

    def setterName: TermName = name.exclude(FieldName) ++ str.SETTER_SUFFIX

    def syntheticSetterName = SyntheticSetterName(name.exclude(FieldName))

    def getterName: TermName =
      val name1 = name.exclude(FieldName)
      if name1.is(SyntheticSetterName) then name1.exclude(SyntheticSetterName)
      else name1.mapLast(n =>
        if (n.endsWith(str.SETTER_SUFFIX)) n.take(n.length - str.SETTER_SUFFIX.length).asSimpleName
        else n)

    def fieldName: TermName =
      if (name.isSetterName)
        if name.is(SyntheticSetterName) then
          name.exclude(SyntheticSetterName)
            .replace { case TraitSetterName(_, original) => original }
            .fieldName
        else getterName.fieldName
      else FieldName(name.toSimpleName)

    def stripScala2LocalSuffix: TermName =
      if (name.isScala2LocalSuffix) name.asSimpleName.dropRight(1) else name

    /** The name unary_x for a prefix operator x */
    def toUnaryName: TermName = name match {
      case raw.MINUS => UNARY_-
      case raw.PLUS  => UNARY_+
      case raw.TILDE => UNARY_~
      case raw.BANG  => UNARY_!
      case _ => name
    }

    /** If this is a super accessor name, its underlying name, which is the name
     *  of the method that the super accessor forwards to.
     */
    def originalOfSuperAccessorName: TermName = name match
      case SuperAccessorName(name1)   => name1.originalOfSuperAccessorName
      case ExpandedName(_, name1)     => name1.originalOfSuperAccessorName
      case ExpandPrefixName(_, name1) => name1.originalOfSuperAccessorName
      case _ => name
  }
}<|MERGE_RESOLUTION|>--- conflicted
+++ resolved
@@ -208,22 +208,13 @@
             if str == mustHave then found = true
             idx + str.length
           else idx
-<<<<<<< HEAD
-        val start = if ctx.settings.Ycc.value then skip(0, "Impure") else 0
-        skip(skip(start, "Erased"), "Context") == suffixStart
-=======
         skip(skip(skip(0, "Impure"), "Erased"), "Context") == suffixStart
->>>>>>> 22193a39
         && found
       }
 
     /** Same as `funArity`, except that it returns -1 if the prefix
      *  is not one of a (possibly empty) concatenation of a subset of
-<<<<<<< HEAD
-     *  "Impure" (only under -Ycc), "Erased" and "Context" (in that order).
-=======
      *  "Impure" (only under pureFunctions), "Erased" and "Context" (in that order).
->>>>>>> 22193a39
      */
     private def checkedFunArity(suffixStart: Int)(using Context): Int =
       if isFunctionPrefix(suffixStart) then funArity(suffixStart) else -1
