--- conflicted
+++ resolved
@@ -77,11 +77,7 @@
          new PatternMatcher,         // Compile pattern matches
          new ExplicitOuter,          // Add accessors to outer classes from nested ones.
          new ExplicitSelf,           // Make references to non-trivial self types explicit as casts
-<<<<<<< HEAD
-         new ShortcutImplicits,      // Allow implicit functions without creating closures
          new StringInterpolatorOpt,  // Optimizes raw and s string interpolators by rewriting them to string concatentations
-=======
->>>>>>> 08f46794
          new CrossCastAnd,           // Normalize selections involving intersection types.
          new Splitter) ::            // Expand selections involving union types into conditionals
     List(new ErasedDecls,            // Removes all erased defs and vals decls (except for parameters)
