package dotty.tools.dotc
package transform
package sjs

import scala.collection.mutable

import ast.tpd
import core._
import typer.Checking
import util.SrcPos
import Annotations._
import Constants._
import Contexts._
import Decorators._
import DenotTransformers._
import Flags._
import NameKinds.{DefaultGetterName, ModuleClassName}
import NameOps._
import StdNames._
import Symbols._
import SymUtils._
import Types._

import JSSymUtils._

import org.scalajs.ir.Trees.JSGlobalRef

import dotty.tools.backend.sjs.JSDefinitions.jsdefn

/** A macro transform that runs after typer and before pickler to perform
 *  additional Scala.js-specific checks and transformations necessary for
 *  interoperability with JavaScript.
 *
 *  It performs the following functions:
 *
 *  - Sanity checks for the js.Any hierarchy
 *  - Annotate subclasses of js.Any to be treated specially
 *  - Create JSExport methods: Dummy methods that are propagated
 *    through the whole compiler chain to mark exports. This allows
 *    exports to have the same semantics than methods.
 *
 *  This is the equivalent of `PrepJSInterop` in Scala 2, minus the handling
 *  of `scala.Enumeration`.
 *
 *  The reason for making this a macro transform is that some functions (in particular
 *  all the checks that behave differently depending on properties of classes in
 *  the enclosing class chain) are naturally top-down and don't lend themselves to the
 *  bottom-up approach of a mini phase.
 *
 *  In addition, the addition of export forwarders must be done before pickling to
 *  be signature-compatible with scalac, and there are only macro transforms before
 *  pickling.
 */
class PrepJSInterop extends MacroTransform with IdentityDenotTransformer { thisPhase =>
  import PrepJSInterop._
  import tpd._

  override def phaseName: String = PrepJSInterop.name

  override def description: String = PrepJSInterop.description

  override def isEnabled(using Context): Boolean =
    ctx.settings.scalajs.value

  override def changesMembers: Boolean = true // the phase adds export forwarders

  protected def newTransformer(using Context): Transformer =
    new ScalaJSPrepJSInteropTransformer

  class ScalaJSPrepJSInteropTransformer extends Transformer with Checking {
    import PrepJSExports._

    /** Kind of the directly enclosing (most nested) owner. */
    private var enclosingOwner: OwnerKind = OwnerKind.None

    /** Cumulative kinds of all enclosing owners. */
    private var allEnclosingOwners: OwnerKind = OwnerKind.None

    /** Nicer syntax for `allEnclosingOwners is kind`. */
    private def anyEnclosingOwner: OwnerKind = allEnclosingOwners

    private def enterOwner[A](kind: OwnerKind)(body: => A): A = {
      require(kind.isBaseKind, kind)
      val oldEnclosingOwner = enclosingOwner
      val oldAllEnclosingOwners = allEnclosingOwners
      enclosingOwner = kind
      allEnclosingOwners |= kind
      try {
        body
      } finally {
        enclosingOwner = oldEnclosingOwner
        allEnclosingOwners = oldAllEnclosingOwners
      }
    }

    /** DefDefs in class templates that export methods to JavaScript */
    private val exporters = mutable.Map.empty[Symbol, mutable.ListBuffer[Tree]]

    override def transform(tree: Tree)(using Context): Tree = {
      tree match {
        case tree: ValDef if tree.symbol.is(Module) =>
          /* Never apply this transformation on the term definition of modules.
           * Instead, all relevant checks are performed on the module class definition.
           * We still need to mark exposed if required, since that needs to be done
           * on the module symbol, not its module class.
           */
          markExposedIfRequired(tree.symbol)
          super.transform(tree)

        case tree: MemberDef => transformMemberDef(tree)
        case tree: Template  => transformTemplate(tree)
        case _               => transformStatOrExpr(tree)
      }
    }

    private def transformMemberDef(tree: MemberDef)(using Context): Tree = {
      val sym = tree.symbol

      checkInternalAnnotations(sym)

      stripJSAnnotsOnExported(sym)

      /* Checks related to @js.native:
       * - if @js.native, verify that it is allowed in this context, and if
       *   yes, compute and store the JS native load spec
       * - if not @js.native, verify that we do not use any other annotation
       *   reserved for @js.native members (namely, JS native load spec annots)
       */
      val isJSNative = sym.getAnnotation(jsdefn.JSNativeAnnot) match {
        case Some(annot) =>
          checkJSNativeDefinition(tree, annot.tree, sym)
          true
        case None =>
          checkJSNativeSpecificAnnotsOnNonJSNative(tree)
          false
      }

      checkJSNameAnnots(sym)
      constFoldJSExportTopLevelAndStaticAnnotations(sym)

      markExposedIfRequired(tree.symbol)

      tree match {
        case tree: TypeDef if tree.isClassDef =>
          checkClassOrModuleExports(sym)

          if (isJSAny(sym))
            transformJSClassDef(tree)
          else
            transformScalaClassDef(tree)

        case _: TypeDef =>
          super.transform(tree)

        case tree: ValOrDefDef =>
          // Prepare exports
          exporters.getOrElseUpdate(sym.owner, mutable.ListBuffer.empty) ++= genExportMember(sym)

          if (sym.isLocalToBlock)
            super.transform(tree)
          else if (isJSNative)
            transformJSNativeValOrDefDef(tree)
          else if (enclosingOwner is OwnerKind.JSType)
            transformValOrDefDefInJSType(tree)
          else
            transformScalaValOrDefDef(tree)
      }
    }

    private def transformScalaClassDef(tree: TypeDef)(using Context): Tree = {
      val sym = tree.symbol

      // In native JS things, only js.Any stuff is allowed
      if (enclosingOwner is OwnerKind.JSNative) {
        /* We have to allow synthetic companion objects here, as they get
         * generated when a nested native JS class has default arguments in
         * its constructor (see #1891).
         */
        if (!sym.is(Synthetic)) {
          report.error(
              "Native JS traits, classes and objects cannot contain inner Scala traits, classes or objects (i.e., not extending js.Any)",
              tree)
        }
      }

      if (sym == jsdefn.PseudoUnionClass)
        sym.addAnnotation(jsdefn.JSTypeAnnot)

      val kind = if (sym.isSubClass(jsdefn.scalaEnumeration.EnumerationClass)) {
        if (sym.is(Module)) OwnerKind.EnumMod
        else if (sym == jsdefn.scalaEnumeration.EnumerationClass) OwnerKind.EnumImpl
        else OwnerKind.EnumClass
      } else {
        if (sym.is(Module)) OwnerKind.NonEnumScalaMod
        else OwnerKind.NonEnumScalaClass
      }
      enterOwner(kind) {
        super.transform(tree)
      }
    }

    private def transformTemplate(tree: Template)(using Context): Template = {
      // First, recursively transform the template
      val transformedTree = super.transform(tree).asInstanceOf[Template]

      val clsSym = ctx.owner

      // Check that @JSExportStatic fields come first
      if (clsSym.is(ModuleClass)) { // quick check to avoid useless work
        var foundStatOrNonStaticVal: Boolean = false
        for (tree <- transformedTree.body) {
          tree match {
            case vd: ValDef if vd.symbol.hasAnnotation(jsdefn.JSExportStaticAnnot) =>
              if (foundStatOrNonStaticVal) {
                report.error(
                    "@JSExportStatic vals and vars must be defined before any other val/var, and before any constructor statement.",
                    vd)
              }
            case vd: ValDef if !vd.symbol.is(Lazy) =>
              foundStatOrNonStaticVal = true
            case _: MemberDef =>
            case _ =>
              foundStatOrNonStaticVal = true
          }
        }
      }

      // Add exports to the template, if there are any
      exporters.get(clsSym).fold {
        transformedTree
      } { exports =>
        checkNoDoubleDeclaration(clsSym)

        cpy.Template(transformedTree)(
          transformedTree.constr,
          transformedTree.parents,
          Nil,
          transformedTree.self,
          transformedTree.body ::: exports.toList
        )
      }
    }

    private def transformStatOrExpr(tree: Tree)(using Context): Tree = {
      tree match {
        case Closure(env, call, functionalInterface) =>
          val tpeSym = functionalInterface.tpe.typeSymbol
          if (tpeSym.isJSType) {
            def reportError(reasonAndExplanation: String): Unit = {
              report.error(
                  em"Using an anonymous function as a SAM for the JavaScript type ${
                     tpeSym.fullName
                    } is not allowed because $reasonAndExplanation",
                  tree)
            }
            if (!tpeSym.is(Trait) || tpeSym.asClass.superClass != jsdefn.JSFunctionClass) {
              reportError(
                  "it is not a trait extending js.Function. " +
                  "Use an anonymous class instead.")
            } else if (tpeSym.hasAnnotation(jsdefn.JSNativeAnnot)) {
              reportError(
                  "it is a native JS type. " +
                  "It is not possible to directly implement it.")
            } else if (!tree.tpe.possibleSamMethods.exists(_.symbol.hasJSCallCallingConvention)) {
              reportError(
                  "its single abstract method is not named `apply`. " +
                  "Use an anonymous class instead.")
            }
          }
          super.transform(tree)

        // Validate js.constructorOf[T]
        case TypeApply(ctorOfTree, List(tpeArg))
            if ctorOfTree.symbol == jsdefn.JSPackage_constructorOf =>
          validateJSConstructorOf(tree, tpeArg)
          super.transform(tree)

        /* Rewrite js.ConstructorTag.materialize[T] into
         * runtime.newConstructorTag[T](js.constructorOf[T])
         */
        case TypeApply(ctorOfTree, List(tpeArg))
            if ctorOfTree.symbol == jsdefn.JSConstructorTag_materialize =>
          validateJSConstructorOf(tree, tpeArg)
          val ctorOf = ref(jsdefn.JSPackage_constructorOf).appliedToTypeTree(tpeArg)
          ref(jsdefn.Runtime_newConstructorTag).appliedToType(tpeArg.tpe).appliedTo(ctorOf)

        /* Rewrite js.dynamicImport[T](body) into
         *
         * runtime.dynamicImport[T](
         *   new DynamicImportThunk { def apply(): Any = body }
         * )
         */
        case Apply(TypeApply(fun, List(tpeArg)), List(body))
            if fun.symbol == jsdefn.JSPackage_dynamicImport =>
          val span = tree.span
          val currentOwner = ctx.owner

          assert(currentOwner.isTerm, s"unexpected owner: $currentOwner at ${tree.sourcePos}")

          // new DynamicImportThunk { def apply(): Any = body }
          val dynamicImportThunkAnonClass = AnonClass(currentOwner, List(jsdefn.DynamicImportThunkType), span) { cls =>
            val applySym = newSymbol(cls, nme.apply, Method, MethodType(Nil, Nil, defn.AnyType), coord = span).entered
            val newBody = transform(body).changeOwnerAfter(currentOwner, applySym, thisPhase)
            val applyDefDef = DefDef(applySym, newBody)
            List(applyDefDef)
          }

          // runtime.DynamicImport[A](new ...)
          ref(jsdefn.Runtime_dynamicImport)
            .appliedToTypeTree(tpeArg)
            .appliedTo(dynamicImportThunkAnonClass)

        // Compile-time errors and warnings for js.Dynamic.literal
        case Apply(Apply(fun, nameArgs), args)
            if fun.symbol == jsdefn.JSDynamicLiteral_applyDynamic ||
              fun.symbol == jsdefn.JSDynamicLiteral_applyDynamicNamed =>
          // Check that the first argument list is a constant string "apply"
          nameArgs match {
            case List(Literal(Constant(s: String))) =>
              if (s != "apply")
                report.error(em"js.Dynamic.literal does not have a method named $s", tree)
            case _ =>
              report.error(em"js.Dynamic.literal.${tree.symbol.name} may not be called directly", tree)
          }

          // TODO Warn for known duplicate property names

          super.transform(tree)

        // Warnings for scala.Enumeration.Value that could not be transformed
        case _:Ident | _:Select | _:Apply if jsdefn.scalaEnumeration.isValueMethodNoName(tree.symbol) =>
          report.warning(
              "Could not transform call to scala.Enumeration.Value.\n" +
              "The resulting program is unlikely to function properly as this operation requires reflection.",
              tree)
          super.transform(tree)

        // Warnings for scala.Enumeration.Value with a `null` name
        case Apply(_, args) if jsdefn.scalaEnumeration.isValueMethodName(tree.symbol) && isNullLiteral(args.last) =>
          report.warning(
              "Passing null as name to scala.Enumeration.Value requires reflection at run-time.\n" +
              "The resulting program is unlikely to function properly.",
              tree)
          super.transform(tree)

        // Warnings for scala.Enumeration.Val without name
        case _: Apply if jsdefn.scalaEnumeration.isValCtorNoName(tree.symbol) =>
          report.warning(
              "Calls to the non-string constructors of scala.Enumeration.Val require reflection at run-time.\n" +
              "The resulting program is unlikely to function properly.",
              tree)
          super.transform(tree)

        // Warnings for scala.Enumeration.Val with a `null` name
        case Apply(_, args) if jsdefn.scalaEnumeration.isValCtorName(tree.symbol) && isNullLiteral(args.last) =>
          report.warning(
              "Passing null as name to a constructor of scala.Enumeration.Val requires reflection at run-time.\n" +
              "The resulting program is unlikely to function properly.",
              tree)
          super.transform(tree)

        case _: Export =>
          if enclosingOwner is OwnerKind.JSNative then
            report.error("Native JS traits, classes and objects cannot contain exported definitions.", tree)
          else if enclosingOwner is OwnerKind.JSTrait then
            report.error("Non-native JS traits cannot contain exported definitions.", tree)

          super.transform(tree)

        case _ =>
          super.transform(tree)
      }
    }

    private def isNullLiteral(tree: Tree): Boolean = tree match
      case Literal(Constant(null)) => true
      case _                       => false

    private def validateJSConstructorOf(tree: Tree, tpeArg: Tree)(using Context): Unit = {
      val tpe = checkClassType(tpeArg.tpe, tpeArg.srcPos, traitReq = false, stablePrefixReq = false)

      tpe.underlyingClassRef(refinementOK = false) match {
        case typeRef: TypeRef if typeRef.symbol.isOneOf(Trait | ModuleClass) =>
          report.error(em"non-trait class type required but $tpe found", tpeArg)
        case _ =>
          // an error was already reported above
      }
    }

    /** Performs checks and rewrites specific to classes / objects extending `js.Any`. */
    private def transformJSClassDef(classDef: TypeDef)(using Context): Tree = {
      val sym = classDef.symbol.asClass
      val isJSNative = sym.hasAnnotation(jsdefn.JSNativeAnnot)

      sym.addAnnotation(jsdefn.JSTypeAnnot)

      // Forbid @EnableReflectiveInstantiation on JS types
      sym.getAnnotation(jsdefn.EnableReflectiveInstantiationAnnot).foreach { annot =>
        report.error(
            "@EnableReflectiveInstantiation cannot be used on types extending js.Any.",
            annot.tree)
      }

      // Forbid package objects that extends js.Any
      if (sym.isPackageObject)
        report.error("Package objects may not extend js.Any.", classDef)

      // Check that we do not have a case modifier
      if (sym.is(Case)) {
        report.error(
            "Classes and objects extending js.Any may not have a case modifier",
            classDef)
      }

      // Check the parents
      for (parentSym <- sym.parentSyms) {
        parentSym match {
          case parentSym if parentSym == defn.ObjectClass =>
            // AnyRef is valid, except for non-native JS classes and objects
            if (!isJSNative && !sym.is(Trait)) {
              report.error(
                  "Non-native JS classes and objects cannot directly extend AnyRef. They must extend a JS class (native or not).",
                  classDef)
            }
          case parentSym if isJSAny(parentSym) =>
            // A non-native JS type cannot extend a native JS trait
            // Otherwise, extending a JS type is valid
            if (!isJSNative && parentSym.is(Trait) && parentSym.hasAnnotation(jsdefn.JSNativeAnnot)) {
              report.error(
                  "Non-native JS types cannot directly extend native JS traits.",
                  classDef)
            }
          case parentSym if parentSym == defn.DynamicClass =>
            /* We have to allow scala.Dynamic to be able to define js.Dynamic
             * and similar constructs.
             * This causes the unsoundness filed as scala-js/scala-js#1385.
             */
          case parentSym =>
            /* This is a Scala class or trait other than AnyRef and Dynamic,
             * which is never valid.
             */
            report.error(
                em"${sym.name} extends ${parentSym.fullName} which does not extend js.Any.",
                classDef)
        }
      }

      // Checks for non-native JS stuff
      if (!isJSNative) {
        // It cannot be in a native JS class or trait
        if (enclosingOwner is OwnerKind.JSNativeClass) {
          report.error(
              "Native JS classes and traits cannot contain non-native JS classes, traits or objects",
              classDef)
        }

        // Unless it is a trait, it cannot be in a native JS object
        if (!sym.is(Trait) && (enclosingOwner is OwnerKind.JSNativeMod)) {
          report.error(
              "Native JS objects cannot contain inner non-native JS classes or objects",
              classDef)
        }

        // Local JS classes cannot be abstract (implementation restriction)
        if (sym.is(Abstract, butNot = Trait) && sym.isLocalToBlock) {
          report.error(
              "Implementation restriction: local JS classes cannot be abstract",
              classDef)
        }
      }

      // Check for consistency of JS semantics across overriding
      val overridingPairsCursor = new OverridingPairs.Cursor(sym)
      while (overridingPairsCursor.hasNext) {
        val overriding = overridingPairsCursor.overriding
        val overridden = overridingPairsCursor.overridden
        overridingPairsCursor.next() // prepare for next turn

        val clsSym = sym

        if (overriding.isTerm) {
          def errorPos = {
            if (clsSym == overriding.owner) overriding.srcPos
            else if (clsSym == overridden.owner) overridden.srcPos
            else clsSym.srcPos
          }

          // Some utils inspired by RefChecks

          def infoString0(sym: Symbol, showLocation: Boolean): String = {
            val sym1 = sym.underlyingSymbol
            def info = clsSym.thisType.memberInfo(sym1)
            val infoStr =
              if (sym1.is(Module)) ""
              else i" of type $info"
            val ccStr = s" called from JS as '${sym.jsCallingConvention.displayName}'"
            i"${if (showLocation) sym1.showLocated else sym1}$infoStr$ccStr"
          }

          def infoString(sym: Symbol): String = infoString0(sym, sym.owner != clsSym)
          def infoStringWithLocation(sym: Symbol): String = infoString0(sym, true)

          def emitOverrideError(msg: String): Unit = {
            report.error(
              em"""error overriding ${infoStringWithLocation(overridden)};
                  |  ${infoString(overriding)} $msg""",
              errorPos)
          }

          // Check for overrides with different JS names - issue scala-js/scala-js#1983
          if (overriding.jsCallingConvention != overridden.jsCallingConvention)
            emitOverrideError("has a different JS calling convention")

          /* Cannot override a non-@JSOptional with an @JSOptional. Unfortunately
           * at this point the symbols do not have @JSOptional yet, so we need
           * to detect whether it would be applied.
           */
          if (!isJSNative) {
            def isJSOptional(sym: Symbol): Boolean = {
              sym.owner.is(Trait) && !sym.is(Deferred) && !sym.isConstructor &&
              !sym.owner.hasAnnotation(jsdefn.JSNativeAnnot)
            }
            if (isJSOptional(overriding) && !(overridden.is(Deferred) || isJSOptional(overridden)))
              emitOverrideError("cannot override a concrete member in a non-native JS trait")
          }
        }
      }

      val kind = {
        if (!isJSNative) {
          if (sym.is(ModuleClass)) OwnerKind.JSMod
          else if (sym.is(Trait)) OwnerKind.JSTrait
          else OwnerKind.JSNonTraitClass
        } else {
          if (sym.is(ModuleClass)) OwnerKind.JSNativeMod
          else OwnerKind.JSNativeClass
        }
      }
      enterOwner(kind) {
        super.transform(classDef)
      }
    }

    private def checkJSNativeDefinition(treePos: SrcPos, annotPos: SrcPos, sym: Symbol)(using Context): Unit = {
      // Check if we may have a JS native here
      if (sym.isLocalToBlock) {
        report.error("@js.native is not allowed on local definitions", annotPos)
      } else if (!sym.isClass && (anyEnclosingOwner is (OwnerKind.ScalaClass | OwnerKind.JSType))) {
        report.error("@js.native vals and defs can only appear in static Scala objects", annotPos)
      } else if (sym.isClass && !isJSAny(sym)) {
        report.error("Classes, traits and objects not extending js.Any may not have an @js.native annotation", annotPos)
      } else if (anyEnclosingOwner is OwnerKind.ScalaClass) {
        report.error("Scala traits and classes may not have native JS members", annotPos)
      } else if (enclosingOwner is OwnerKind.JSNonNative) {
        report.error("non-native JS classes, traits and objects may not have native JS members", annotPos)
      } else {
        // The symbol can be annotated with @js.native. Now check its JS native loading spec.
        if (sym.is(Trait)) {
          for (annot <- sym.annotations) {
            val annotSym = annot.symbol
            if (isJSNativeLoadingSpecAnnot(annotSym))
              report.error(em"Traits may not have an @${annotSym.name} annotation.", annot.tree)
          }
        } else {
          checkJSNativeLoadSpecOf(treePos, sym)
        }
      }
    }

    private def checkJSNativeLoadSpecOf(pos: SrcPos, sym: Symbol)(using Context): Unit = {

      def checkGlobalRefName(globalRef: String): Unit = {
        if (!JSGlobalRef.isValidJSGlobalRefName(globalRef))
          report.error(em"The name of a JS global variable must be a valid JS identifier (got '$globalRef')", pos)
      }

      if (enclosingOwner is OwnerKind.JSNative) {
        /* We cannot get here for @js.native vals and defs. That would mean we
         * have an @js.native val/def inside a JavaScript type, which is not
         * allowed and already caught in checkJSNativeDefinition().
         */
        assert(sym.isClass,
            s"undetected @js.native val or def ${sym.fullName} inside JS type at $pos")

        for (annot <- sym.annotations) {
          val annotSym = annot.symbol
          if (isJSNativeLoadingSpecAnnot(annotSym))
            report.error(em"Nested JS classes and objects cannot have an @${annotSym.name} annotation.", annot.tree)
        }

        if (sym.owner.isStaticOwner) {
          for (annot <- sym.annotations) {
            if (annot.symbol == jsdefn.JSNameAnnot && !(annot.arguments.head.tpe.derivesFrom(defn.StringClass))) {
              report.error(
                  "Implementation restriction: " +
                  "@JSName with a js.Symbol is not supported on nested native classes and objects",
                  annot.tree)
            }
          }

          if (sym.owner.hasAnnotation(jsdefn.JSGlobalScopeAnnot)) {
            val jsName = sym.jsName match {
              case JSName.Literal(jsName) =>
                checkGlobalRefName(jsName)
              case JSName.Computed(_) =>
                () // compile error above or in `checkJSNameArgument`
            }
          }
        }
      } else {
        def checkGlobalRefPath(pathName: String): Unit = {
          val dotIndex = pathName.indexOf('.')
          val globalRef =
            if (dotIndex < 0) pathName
            else pathName.substring(0, dotIndex).nn
          checkGlobalRefName(globalRef)
        }

        checkAndGetJSNativeLoadingSpecAnnotOf(pos, sym) match {
          case Some(annot) if annot.symbol == jsdefn.JSGlobalScopeAnnot =>
            if (!sym.is(Module)) {
              report.error(
                  "@JSGlobalScope can only be used on native JS objects (with @js.native).",
                  annot.tree)
            }

          case Some(annot) if annot.symbol == jsdefn.JSGlobalAnnot =>
            checkJSGlobalLiteral(annot)
            val pathName = annot.argumentConstantString(0).getOrElse {
              val symTermName = sym.name.exclude(NameKinds.ModuleClassName).toTermName
              if (symTermName == nme.apply) {
                report.error(
                    "Native JS definitions named 'apply' must have an explicit name in @JSGlobal",
                    annot.tree)
              } else if (symTermName.isSetterName) {
                report.error(
                    "Native JS definitions with a name ending in '_=' must have an explicit name in @JSGlobal",
                    annot.tree)
              }
              sym.defaultJSName
            }
            checkGlobalRefPath(pathName)

          case Some(annot) if annot.symbol == jsdefn.JSImportAnnot =>
            checkJSImportLiteral(annot)
            if (annot.arguments.sizeIs < 2) {
              val symTermName = sym.name.exclude(NameKinds.ModuleClassName).toTermName
              if (symTermName == nme.apply) {
                report.error(
                    "Native JS definitions named 'apply' must have an explicit name in @JSImport",
                    annot.tree)
              } else if (symTermName.isSetterName) {
                report.error(
                    "Native JS definitions with a name ending in '_=' must have an explicit name in @JSImport",
                    annot.tree)
              }
            }
            annot.argumentConstantString(2).foreach { globalPathName =>
              checkGlobalRefPath(globalPathName)
            }

          case _ =>
            // We already emitted an error in checkAndGetJSNativeLoadingSpecAnnotOf
            ()
        }
      }
    }

    /** Transforms a non-`@js.native` ValDef or DefDef in a Scala class. */
    private def transformScalaValOrDefDef(tree: ValOrDefDef)(using Context): Tree = {
      tree match {
        // Catch ValDefs in enumerations with simple calls to Value
        case vd: ValDef
            if (enclosingOwner is OwnerKind.Enum) && jsdefn.scalaEnumeration.isValueMethodNoName(vd.rhs.symbol) =>
          val enumDefn = jsdefn.scalaEnumeration

          // Extract the Int argument if it is present
          val optIntArg = vd.rhs match {
            case _:Select | _:Ident      => None
            case Apply(_, intArg :: Nil) => Some(intArg)
          }

          val defaultName = vd.name.getterName.encode.toString

          /* Construct the following tree
           *
           *   if (nextName != null && nextName.hasNext)
           *     nextName.next()
           *   else
           *     <defaultName>
           */
          val thisClass = vd.symbol.owner.asClass
          val nextNameTree = This(thisClass).select(enumDefn.Enumeration_nextName)
          val nullCompTree = nextNameTree.select(nme.NE).appliedTo(Literal(Constant(null)))
          val hasNextTree = nextNameTree.select(enumDefn.hasNext)
          val condTree = nullCompTree.select(nme.ZAND).appliedTo(hasNextTree)
          val nameTree = If(condTree, nextNameTree.select(enumDefn.next).appliedToNone, Literal(Constant(defaultName)))

          val newRhs = optIntArg match {
            case None =>
              This(thisClass).select(enumDefn.Enumeration_Value_StringArg).appliedTo(nameTree)
            case Some(intArg) =>
              This(thisClass).select(enumDefn.Enumeration_Value_IntStringArg).appliedTo(intArg, nameTree)
          }

          cpy.ValDef(vd)(rhs = newRhs)

        case _ =>
          super.transform(tree)
      }
    }

    /** Verify a ValOrDefDef that is annotated with `@js.native`. */
    private def transformJSNativeValOrDefDef(tree: ValOrDefDef)(using Context): ValOrDefDef = {
      val sym = tree.symbol

      def annotPos(annotSym: Symbol): SrcPos =
        sym.getAnnotation(annotSym).get.tree

      if (sym.is(Lazy) || sym.isJSSetter)
        report.error("@js.native is not allowed on vars, lazy vals and setter defs", annotPos(jsdefn.JSNativeAnnot))
      else if (sym.isJSBracketAccess)
        report.error("@JSBracketAccess is not allowed on @js.native vals and defs", annotPos(jsdefn.JSBracketAccessAnnot))
      else if (sym.isJSBracketCall)
        report.error("@JSBracketCall is not allowed on @js.native vals and defs", annotPos(jsdefn.JSBracketCallAnnot))

      checkRHSCallsJSNative(tree, "@js.native members")

      // Check that we do not override or implement anything from a superclass
      val overriddenSymbols = sym.allOverriddenSymbols
      if (overriddenSymbols.hasNext) {
        val overridden = overriddenSymbols.next()
        val verb = if (overridden.is(Deferred)) "implement" else "override"
        report.error(em"An @js.native member cannot $verb the inherited member ${overridden.fullName}", tree)
      }

      tree
    }

    /** Verify a ValOrDefDef inside a js.Any */
    private def transformValOrDefDefInJSType(tree: ValOrDefDef)(using Context): Tree = {
      val sym = tree.symbol

      assert(!sym.isLocalToBlock, i"$tree at ${tree.span}")

      sym.name match {
        case nme.apply if !sym.hasAnnotation(jsdefn.JSNameAnnot) && (!sym.is(Method) || sym.isJSGetter) =>
          report.error(
              "A member named apply represents function application in JavaScript. " +
              "A parameterless member should be exported as a property. " +
              "You must add @JSName(\"apply\")",
              sym)

        case nme.equals_ if sym.info.matches(defn.Any_equals.info) =>
          report.error(
              "error overriding method equals(that: Any): Boolean in a JS class;\n" +
              "  method equals(that: Any): Boolean is considered final in trait js.Any;\n" +
              "  if you want to define a method named \"equals\" in JavaScript, use a different name and add @JSName(\"equals\").",
              sym)

        case nme.hashCode_ if sym.info.matches(defn.Any_hashCode.info) =>
          report.error(
              "error overriding method hashCode(): Int in a JS class;\n" +
              "  method hashCode(): Int is considered final in trait js.Any;\n" +
              "  if you want to define a method named \"hashCode\" in JavaScript, use a different name and add @JSName(\"hashCode\").",
              sym)

        case _ =>
      }

      if (sym.isJSSetter)
        checkSetterSignature(sym, tree, exported = false)

      if (enclosingOwner is OwnerKind.JSNonNative) {
        JSCallingConvention.of(sym) match {
          case JSCallingConvention.Property(_) => // checked above
          case JSCallingConvention.Method(_)   => // no checks needed

          case JSCallingConvention.Call if !sym.is(Deferred) =>
            report.error("A non-native JS class cannot declare a concrete method named `apply` without `@JSName`", tree)

          case JSCallingConvention.Call => // if sym.isDeferred
            /* Allow an abstract `def apply` only if the owner is a plausible
             * JS function SAM trait.
             */
            val owner = sym.owner
            val isPlausibleJSFunctionType = {
              owner.is(Trait) &&
              owner.asClass.superClass == jsdefn.JSFunctionClass &&
              owner.typeRef.possibleSamMethods.map(_.symbol) == Seq(sym) &&
              !sym.info.isInstanceOf[PolyType]
            }
            if (!isPlausibleJSFunctionType) {
              report.error(
                  "A non-native JS type can only declare an abstract method named `apply` without `@JSName` " +
                  "if it is the SAM of a trait that extends js.Function",
                  tree)
            }

          case JSCallingConvention.BracketAccess =>
            report.error("@JSBracketAccess is not allowed in non-native JS classes", tree)
          case JSCallingConvention.BracketCall =>
            report.error("@JSBracketCall is not allowed in non-native JS classes", tree)
          case JSCallingConvention.UnaryOp(_) =>
            report.error("A non-native JS class cannot declare a method named like a unary operation without `@JSName`", tree)
          case JSCallingConvention.BinaryOp(_) =>
            report.error("A non-native JS class cannot declare a method named like a binary operation without `@JSName`", tree)
        }
      } else {
        def checkNoDefaultOrRepeated(subject: String) = {
          if (sym.info.paramInfoss.flatten.exists(_.isRepeatedParam))
            report.error(s"$subject may not have repeated parameters", tree)
          if (sym.hasDefaultParams)
            report.error(s"$subject may not have default parameters", tree)
        }

        JSCallingConvention.of(sym) match {
          case JSCallingConvention.Property(_) => // checked above
          case JSCallingConvention.Method(_)   => // no checks needed
          case JSCallingConvention.Call        => // no checks needed
          case JSCallingConvention.UnaryOp(_)  => // no checks needed

          case JSCallingConvention.BinaryOp(_) =>
            checkNoDefaultOrRepeated("methods representing binary operations")

          case JSCallingConvention.BracketAccess =>
            val paramCount = sym.info.paramNamess.map(_.size).sum
            if (paramCount != 1 && paramCount != 2)
              report.error("@JSBracketAccess methods must have one or two parameters", tree)
            else if (paramCount == 2 && !sym.info.finalResultType.isRef(defn.UnitClass))
              report.error("@JSBracketAccess methods with two parameters must return Unit", tree)

            checkNoDefaultOrRepeated("@JSBracketAccess methods")

          case JSCallingConvention.BracketCall =>
            // JS bracket calls must have at least one non-repeated parameter
            sym.info.stripPoly match {
              case mt: MethodType if mt.paramInfos.nonEmpty && !mt.paramInfos.head.isRepeatedParam =>
                // ok
              case _ =>
                report.error("@JSBracketCall methods must have at least one non-repeated parameter", tree)
            }
        }
      }

      if (sym.hasAnnotation(defn.NativeAnnot)) {
        // Native methods are not allowed
        report.error("Methods in a js.Any may not be @native", tree)
      }

      /* In native JS types, there should not be any private member, except
       * private[this] constructors.
       */
      if ((enclosingOwner is OwnerKind.JSNative) && isPrivateMaybeWithin(sym)) {
        if (sym.isClassConstructor) {
          if (!sym.isAllOf(PrivateLocal)) {
            report.error(
                "Native JS classes may not have private constructors. " +
                "Use `private[this]` to declare an internal constructor.",
                sym)
          }
        } else if (!sym.is(ParamAccessor)) {
          report.error(
              "Native JS classes may not have private members. " +
              "Use a public member in a private facade instead.",
              tree)
        }
      }

      if (enclosingOwner is OwnerKind.JSNonNative) {
        // Private methods cannot be overloaded
        if (sym.is(Method) && isPrivateMaybeWithin(sym)) {
          val alts = sym.owner.info.memberBasedOnFlags(sym.name, required = Method)
          if (alts.isOverloaded) {
            report.error(
                "Private methods in non-native JS classes cannot be overloaded. Use different names instead.",
                tree)
          }
        }

        // private[Scope] methods must be final
        if (!sym.isOneOf(Final | Protected) && sym.privateWithin.exists && !sym.isClassConstructor)
          report.error("Qualified private members in non-native JS classes must be final", tree)

        // Traits must be pure interfaces, except for js.undefined members
        if (sym.owner.is(Trait) && sym.isTerm && !sym.isConstructor) {
          if (sym.is(Method) && isPrivateMaybeWithin(sym)) {
            report.error("A non-native JS trait cannot contain private members", tree)
          } else if (sym.is(Lazy)) {
            report.error("A non-native JS trait cannot contain lazy vals", tree)
          } else if (!sym.is(Deferred)) {
            /* Tell the back-end not to emit this thing. In fact, this only
             * matters for mixed-in members created from this member.
             */
            sym.addAnnotation(jsdefn.JSOptionalAnnot)

            if (!sym.isSetter) {
              // Check that methods do not have parens
              if (sym.is(Method, butNot = Accessor) && sym.info.stripPoly.isInstanceOf[MethodType])
                report.error("In non-native JS traits, defs with parentheses must be abstract.", tree.rhs)

              // Check that the rhs is `js.undefined`
              tree.rhs match {
                case sel: Select if sel.symbol == jsdefn.JSPackage_undefined =>
                  // ok
                case Apply(Apply(TypeApply(fromTypeConstructorFun, _), (sel: Select) :: Nil), _)
                    if sel.symbol == jsdefn.JSPackage_undefined
                        && fromTypeConstructorFun.symbol == jsdefn.PseudoUnion_fromTypeConstructor =>
                  // ok: js.|.fromTypeConstructor(js.undefined)(...)
                case _ =>
                  report.error(
                      "Members of non-native JS traits must either be abstract, or their right-hand-side must be `js.undefined`.",
                      tree)
              }
            }
          }
        }
      } else { // enclosingOwner isnt OwnerKind.JSNonNative
        // Check that the rhs is valid
        if (sym.isPrimaryConstructor || sym.isOneOf(Param | ParamAccessor | Deferred | Synthetic)
            || sym.name.is(DefaultGetterName) || sym.isSetter) {
          /* Ignore, i.e., allow:
           * - primary constructor
           * - all kinds of parameters
           * - setters
           * - default parameter getters (i.e., the default value of parameters)
           * - abstract members
           * - synthetic members (to avoid double errors with case classes, e.g. generated copy method)
           */
        } else if (sym.isConstructor) {
          // Force secondary ctor to have only a call to the primary ctor inside
          tree.rhs match {
            case Block(List(Apply(trg, _)), Literal(Constant(())))
                if trg.symbol.isPrimaryConstructor && trg.symbol.owner == sym.owner =>
              // everything is fine here
            case _ =>
              report.error(
                  "A secondary constructor of a native JS class may only call the primary constructor",
                  tree.rhs)
          }
        } else {
          // Check that the tree's rhs is exactly `= js.native`
          checkRHSCallsJSNative(tree, "Concrete members of JS native types")
        }
      }

      super.transform(tree)
    }

    /** Removes annotations from exported definitions (e.g. `export foo.bar`):
     *  - `js.native`
     *  - `js.annotation.*`
     */
    private def stripJSAnnotsOnExported(sym: Symbol)(using Context): Unit =
      if !sym.is(Exported) then
        return // only remove annotations from exported definitions

      val JSNativeAnnot = jsdefn.JSNativeAnnot
      val JSAnnotPackage = jsdefn.JSAnnotPackage

      extension (sym: Symbol) def isJSAnnot =
        (sym eq JSNativeAnnot) || (sym.owner eq JSAnnotPackage)

      val newAnnots = sym.annotations.filterConserve(!_.symbol.isJSAnnot)
      if newAnnots ne sym.annotations then
        sym.annotations = newAnnots
    end stripJSAnnotsOnExported

    private def checkRHSCallsJSNative(tree: ValOrDefDef, longKindStr: String)(using Context): Unit = {
      if tree.symbol.is(Exported) then
        return // we already report an error that exports are not allowed here, this prevents extra errors.

      // Check that the rhs is exactly `= js.native`
      tree.rhs match {
        case sel: Select if sel.symbol == jsdefn.JSPackage_native =>
          // ok
        case rhs: Ident if rhs.symbol == jsdefn.JSPackage_native =>
          // ok
        case _ =>
          val pos = if (tree.rhs != EmptyTree) tree.rhs.srcPos else tree.srcPos
          report.error(s"$longKindStr may only call js.native.", pos)
      }

      // Check that the result type was explicitly specified
      // (This is stronger than Scala 2, which only warns, and only if it was inferred as Nothing.)
      if (tree.tpt.isInstanceOf[InferredTypeTree])
<<<<<<< HEAD
        report.error(i"The type of ${tree.name} must be explicitly specified because it is JS native.", tree)
=======
        report.error(em"The type of ${tree.name} must be explicitly specified because it is JS native.", tree)
>>>>>>> d6cc1010
    }

    private def checkJSNativeSpecificAnnotsOnNonJSNative(memberDef: MemberDef)(using Context): Unit = {
      for (annot <- memberDef.symbol.annotations) {
        annot.symbol match {
          case annotSym if annotSym == jsdefn.JSGlobalAnnot =>
            report.error("@JSGlobal can only be used on native JS definitions (with @js.native).", annot.tree)
          case annotSym if annotSym == jsdefn.JSImportAnnot =>
            report.error("@JSImport can only be used on native JS definitions (with @js.native).", annot.tree)
          case annotSym if annotSym == jsdefn.JSGlobalScopeAnnot =>
            report.error("@JSGlobalScope can only be used on native JS objects (with @js.native).", annot.tree)
          case _ =>
            // ok
        }
      }
    }

    private def checkJSNameAnnots(sym: Symbol)(using Context): Unit = {
      val allJSNameAnnots = sym.annotations.filter(_.symbol == jsdefn.JSNameAnnot).reverse

      for (annot <- allJSNameAnnots.headOption) {
        // Check everything about the first @JSName annotation
        if (sym.isLocalToBlock || (enclosingOwner isnt OwnerKind.JSType))
          report.error("@JSName can only be used on members of JS types.", annot.tree)
        else if (sym.is(Trait))
          report.error("@JSName cannot be used on traits.", annot.tree)
        else if (isPrivateMaybeWithin(sym))
          report.error("@JSName cannot be used on private members.", annot.tree)
        else
          checkJSNameArgument(sym, annot)

        // Check that there is at most one @JSName annotation.
        for (duplicate <- allJSNameAnnots.tail)
          report.error("Duplicate @JSName annotation.", duplicate.tree)
      }
    }

    /** Checks that the argument to `@JSName` annotations on `memberSym` is legal.
     *
     *  Reports an error on each annotation where this is not the case.
     *  One one `@JSName` annotation is allowed, but that is handled somewhere else.
     */
    private def checkJSNameArgument(memberSym: Symbol, annot: Annotation)(using Context): Unit = {
      val argTree = annot.arguments.head
      if (argTree.tpe.derivesFrom(defn.StringClass)) {
        // We have a String. It must be a literal.
        if (!annot.argumentConstantString(0).isDefined)
          report.error("A String argument to JSName must be a literal string", argTree)
      } else {
        // We have a js.Symbol. It must be a stable reference.
        val sym = argTree.symbol
        if (!sym.isStatic || !sym.isStableMember) {
          report.error("A js.Symbol argument to JSName must be a static, stable identifier", argTree)
        } else if ((enclosingOwner is OwnerKind.JSNonNative) && sym.owner == memberSym.owner) {
          report.warning(
              "This symbol is defined in the same object as the annotation's target. " +
              "This will cause a stackoverflow at runtime",
              argTree)
        }
      }
    }

    /** Constant-folds arguments to `@JSExportTopLevel` and `@JSExportStatic`.
     *
     *  Unlike scalac, dotc does not constant-fold expressions in annotations.
     *  Our back-end needs to have access to the arguments to those two
     *  annotations as literal strings, so we specifically constant-fold them
     *  here.
     */
    private def constFoldJSExportTopLevelAndStaticAnnotations(sym: Symbol)(using Context): Unit = {
      val annots = sym.annotations
      val newAnnots = annots.mapConserve { annot =>
        if (annot.symbol == jsdefn.JSExportTopLevelAnnot || annot.symbol == jsdefn.JSExportStaticAnnot) {
          annot.tree match {
            case app @ Apply(fun, args) =>
              val newArgs = args.mapConserve { arg =>
                arg match {
                  case _: Literal =>
                    arg
                  case _ =>
                    arg.tpe.widenTermRefExpr.normalized match {
                      case ConstantType(c) => Literal(c).withSpan(arg.span)
                      case _               => arg // PrepJSExports will emit an error for those cases
                    }
                }
              }
              if (newArgs eq args)
                annot
              else
                Annotation(cpy.Apply(app)(fun, newArgs))
            case _ =>
              annot
          }
        } else {
          annot
        }
      }
      if (newAnnots ne annots)
        sym.annotations = newAnnots
    }

    /** Mark the symbol as exposed if it is a non-private term member of a
     *  non-native JS class.
     *
     *  @param sym
     *    The symbol, which must be the module symbol for a module, not its
     *    module class symbol.
     */
    private def markExposedIfRequired(sym: Symbol)(using Context): Unit = {
      val shouldBeExposed: Boolean = {
        // it is a term member
        sym.isTerm &&
        // it is a member of a non-native JS class
        (enclosingOwner is OwnerKind.JSNonNative) && !sym.isLocalToBlock &&
        // it is not synthetic
        !sym.isOneOf(Synthetic) &&
        // it is not private
        !isPrivateMaybeWithin(sym) &&
        // it is not a constructor
        !sym.isConstructor &&
        // it is not a default getter
        !sym.name.is(DefaultGetterName)
      }

      if (shouldBeExposed)
        sym.addAnnotation(jsdefn.ExposedJSMemberAnnot)
    }
  }
}

object PrepJSInterop {
  val name: String = "prepjsinterop"
  val description: String = "additional checks and transformations for Scala.js"

  private final class OwnerKind private (private val baseKinds: Int) extends AnyVal {

    inline def isBaseKind: Boolean =
      Integer.lowestOneBit(baseKinds) == baseKinds && baseKinds != 0 // exactly 1 bit on

    // cannot be `inline` because it accesses the private constructor
    @inline def |(that: OwnerKind): OwnerKind =
      new OwnerKind(this.baseKinds | that.baseKinds)

    inline def is(that: OwnerKind): Boolean =
      (this.baseKinds & that.baseKinds) != 0

    inline def isnt(that: OwnerKind): Boolean =
      !this.is(that)
  }

  private object OwnerKind {
    /** No owner, i.e., we are at the top-level. */
    val None = new OwnerKind(0x00)

    // Base kinds - those form a partition of all possible enclosing owners

    /** A Scala class/trait. */
    val NonEnumScalaClass = new OwnerKind(0x01)
    /** A Scala object. */
    val NonEnumScalaMod = new OwnerKind(0x02)
    /** A native JS class/trait, which extends js.Any. */
    val JSNativeClass = new OwnerKind(0x04)
    /** A native JS object, which extends js.Any. */
    val JSNativeMod = new OwnerKind(0x08)
    /** A non-native JS class (not a trait). */
    val JSNonTraitClass = new OwnerKind(0x10)
    /** A non-native JS trait. */
    val JSTrait = new OwnerKind(0x20)
    /** A non-native JS object. */
    val JSMod = new OwnerKind(0x40)
    /** A Scala class/trait that extends Enumeration. */
    val EnumClass = new OwnerKind(0x80)
    /** A Scala object that extends Enumeration. */
    val EnumMod = new OwnerKind(0x100)
    /** The Enumeration class itself. */
    val EnumImpl = new OwnerKind(0x200)

    // Compound kinds

    /** A Scala class/trait, possibly Enumeration-related. */
    val ScalaClass = NonEnumScalaClass | EnumClass | EnumImpl
    /** A Scala object, possibly Enumeration-related. */
    val ScalaMod = NonEnumScalaMod | EnumMod

    /** A Scala class, trait or object, i.e., anything not extending js.Any. */
    val ScalaType = ScalaClass | ScalaMod

    /** A Scala class/trait/object extending Enumeration, but not Enumeration itself. */
    val Enum = EnumClass | EnumMod

    /** A native JS class/trait/object. */
    val JSNative = JSNativeClass | JSNativeMod
    /** A non-native JS class/trait/object. */
    val JSNonNative = JSNonTraitClass | JSTrait | JSMod
    /** A JS type, i.e., something extending js.Any. */
    val JSType = JSNative | JSNonNative

    /** Any kind of class/trait, i.e., a Scala or JS class/trait. */
    val AnyClass = ScalaClass | JSNativeClass | JSNonTraitClass | JSTrait
  }

  /** Tests if the symbol extend `js.Any`.
   *
   *  This is different from `sym.isJSType` because it returns `false` for the
   *  pseudo-union type.
   */
  def isJSAny(sym: Symbol)(using Context): Boolean =
    sym.isSubClass(jsdefn.JSAnyClass)

  /** Checks that a setter has the right signature.
   *
   *  Reports error messages otherwise.
   */
  def checkSetterSignature(sym: Symbol, pos: SrcPos, exported: Boolean)(using Context): Unit = {
    val typeStr = if (exported) "Exported" else "JS"

    val tpe = sym.info

    // The result type must be Unit
    if (!tpe.resultType.isRef(defn.UnitClass))
      report.error(s"$typeStr setters must return Unit", pos)

    // There must be exactly one non-varargs, non-default parameter
    tpe.paramInfoss match {
      case List(List(argInfo)) =>
        // Arg list is OK. Do additional checks.
        if (tpe.isVarArgsMethod)
          report.error(s"$typeStr setters may not have repeated params", pos)
        if (sym.hasDefaultParams)
          report.error(s"$typeStr setters may not have default params", pos)

      case _ =>
        report.error(s"$typeStr setters must have exactly one argument", pos)
    }
  }

  /** Tests whether the symbol has `private` in any form, either `private`,
   *  `private[this]` or `private[Enclosing]`.
   */
  def isPrivateMaybeWithin(sym: Symbol)(using Context): Boolean =
    sym.is(Private) || (sym.privateWithin.exists && !sym.is(Protected))

  /** Checks that the optional argument to an `@JSGlobal` annotation is a
   *  literal.
   *
   *  Reports an error on the annotation if it is not the case.
   */
  private def checkJSGlobalLiteral(annot: Annotation)(using Context): Unit = {
    if (annot.arguments.nonEmpty) {
      assert(annot.arguments.size == 1,
          s"@JSGlobal annotation $annot has more than 1 argument")

      val argIsValid = annot.argumentConstantString(0).isDefined
      if (!argIsValid)
        report.error("The argument to @JSGlobal must be a literal string.", annot.arguments.head)
    }
  }

  /** Checks that arguments to an `@JSImport` annotation are literals.
   *
   *  The second argument can also be the singleton `JSImport.Namespace`
   *  object.
   *
   *  Reports an error on the annotation if it is not the case.
   */
  private def checkJSImportLiteral(annot: Annotation)(using Context): Unit = {
    val args = annot.arguments
    val argCount = args.size
    assert(argCount >= 1 && argCount <= 3,
        i"@JSImport annotation $annot does not have between 1 and 3 arguments")

    val firstArgIsValid = annot.argumentConstantString(0).isDefined
    if (!firstArgIsValid)
      report.error("The first argument to @JSImport must be a literal string.", args.head)

    val secondArgIsValid = argCount < 2 || annot.argumentConstantString(1).isDefined || args(1).symbol == jsdefn.JSImportNamespaceModule
    if (!secondArgIsValid)
      report.error("The second argument to @JSImport must be literal string or the JSImport.Namespace object.", args(1))

    val thirdArgIsValid = argCount < 3 || annot.argumentConstantString(2).isDefined
    if (!thirdArgIsValid)
      report.error("The third argument to @JSImport, when present, must be a literal string.", args(2))
  }

  private def checkAndGetJSNativeLoadingSpecAnnotOf(pos: SrcPos, sym: Symbol)(
      using Context): Option[Annotation] = {

    // Must not have @JSName

    for (annot <- sym.getAnnotation(jsdefn.JSNameAnnot))
      report.error("@JSName can only be used on members of JS types.", annot.tree)

    // Must have exactly one JS native load spec annotation

    val annots = sym.annotations.filter(annot => isJSNativeLoadingSpecAnnot(annot.symbol))

    val badAnnotCountMsg =
      if (sym.is(Module)) "Native JS objects must have exactly one annotation among @JSGlobal, @JSImport and @JSGlobalScope."
      else "Native JS classes, vals and defs must have exactly one annotation among @JSGlobal and @JSImport."

    annots match {
      case Nil =>
        report.error(badAnnotCountMsg, pos)
        None
      case result :: Nil =>
        Some(result)
      case _ =>
        // Annotations are stored in reverse order, which we re-reverse now
        val result :: duplicates = annots.reverse: @unchecked
        for (annot <- duplicates)
          report.error(badAnnotCountMsg, annot.tree)
        Some(result)
    }
  }

  /* Note that we consider @JSGlobalScope as a JS native loading spec because
   * it's convenient for the purposes of PrepJSInterop. Actually @JSGlobalScope
   * objects do not receive a JS loading spec in their IR.
   */
  private def isJSNativeLoadingSpecAnnot(sym: Symbol)(using Context): Boolean = {
    sym == jsdefn.JSGlobalAnnot
      || sym == jsdefn.JSImportAnnot
      || sym == jsdefn.JSGlobalScopeAnnot
  }

  private def checkInternalAnnotations(sym: Symbol)(using Context): Unit = {
    /** Returns true iff it is a compiler annotations. */
    def isCompilerAnnotation(annotation: Annotation): Boolean = {
      annotation.symbol == jsdefn.ExposedJSMemberAnnot
        || annotation.symbol == jsdefn.JSTypeAnnot
        || annotation.symbol == jsdefn.JSOptionalAnnot
    }

    for (annotation <- sym.annotations) {
      if (isCompilerAnnotation(annotation)) {
        report.error(
            em"@${annotation.symbol.fullName} is for compiler internal use only. Do not use it yourself.",
            annotation.tree)
      }
    }
  }
}<|MERGE_RESOLUTION|>--- conflicted
+++ resolved
@@ -984,11 +984,7 @@
       // Check that the result type was explicitly specified
       // (This is stronger than Scala 2, which only warns, and only if it was inferred as Nothing.)
       if (tree.tpt.isInstanceOf[InferredTypeTree])
-<<<<<<< HEAD
-        report.error(i"The type of ${tree.name} must be explicitly specified because it is JS native.", tree)
-=======
         report.error(em"The type of ${tree.name} must be explicitly specified because it is JS native.", tree)
->>>>>>> d6cc1010
     }
 
     private def checkJSNativeSpecificAnnotsOnNonJSNative(memberDef: MemberDef)(using Context): Unit = {
