--- conflicted
+++ resolved
@@ -103,11 +103,7 @@
   }
 
   /** Eliminate self in Template
-<<<<<<< HEAD
-   *  Under -Ycc, we keep the self type `S` around in a type definition
-=======
    *  Under captureChecking, we keep the self type `S` around in a type definition
->>>>>>> 22193a39
    *
    *     private[this] type $this = S
    *
@@ -115,11 +111,7 @@
    */
   override def transformTemplate(impl: Template)(using Context): Tree =
     impl.self match
-<<<<<<< HEAD
-      case self: ValDef if !self.tpt.isEmpty && ctx.settings.Ycc.value =>
-=======
       case self: ValDef if !self.tpt.isEmpty && Feature.ccEnabled =>
->>>>>>> 22193a39
         val tsym = newSymbol(ctx.owner, tpnme.SELF, PrivateLocal, TypeAlias(self.tpt.tpe))
         val tdef = untpd.cpy.TypeDef(self)(tpnme.SELF, self.tpt).withType(tsym.typeRef)
         cpy.Template(impl)(self = EmptyValDef, body = tdef :: impl.body)
