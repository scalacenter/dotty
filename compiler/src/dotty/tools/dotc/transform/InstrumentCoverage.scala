--- conflicted
+++ resolved
@@ -14,26 +14,17 @@
 import core.Types.*
 import coverage.*
 import typer.LiftCoverage
-<<<<<<< HEAD
-import util.SourcePosition
-import util.Spans.Span
-import localopt.StringInterpolatorOpt
-=======
 import util.{SourcePosition, SourceFile}
 import util.Spans.Span
 import localopt.StringInterpolatorOpt
 import inlines.Inlines
->>>>>>> 22193a39
 
 /** Implements code coverage by inserting calls to scala.runtime.coverage.Invoker
   * ("instruments" the source code).
   * The result can then be consumed by the Scoverage tool.
   */
 class InstrumentCoverage extends MacroTransform with IdentityDenotTransformer:
-<<<<<<< HEAD
-=======
   import InstrumentCoverage.{InstrumentedParts, ExcludeMethodFlags}
->>>>>>> 22193a39
 
   override def phaseName = InstrumentCoverage.name
 
@@ -70,9 +61,6 @@
     CoverageTransformer(ctx.settings.coverageOutputDir.value)
 
   /** Transforms trees to insert calls to Invoker.invoked to compute the coverage when the code is called */
-<<<<<<< HEAD
-  private class CoverageTransformer extends Transformer:
-=======
   private class CoverageTransformer(outputPath: String) extends Transformer:
     private val ConstOutputPath = Constant(outputPath)
 
@@ -211,30 +199,17 @@
         val coverageCall = createInvokeCall(tree, tree.sourcePos, branch = true)
         InstrumentedParts.singleExprTree(coverageCall, transformed)
 
->>>>>>> 22193a39
     override def transform(tree: Tree)(using Context): Tree =
       inContext(transformCtx(tree)) { // necessary to position inlined code properly
         tree match
           // simple cases
           case tree: (Import | Export | Literal | This | Super | New) => tree
           case tree if tree.isEmpty || tree.isType => tree // empty Thicket, Ident (referring to a type), TypeTree, ...
-<<<<<<< HEAD
-
-          // identifier
-          case tree: Ident =>
-            val sym = tree.symbol
-            if canInstrumentParameterless(sym) then
-              // call to a local parameterless method f
-              instrument(tree)
-            else
-              tree
-=======
           case tree if !tree.span.exists || tree.span.isZeroExtent => tree // no meaningful position
 
           // identifier
           case tree: Ident =>
             tryInstrument(tree).toTree
->>>>>>> 22193a39
 
           // branches
           case tree: If =>
@@ -256,38 +231,6 @@
 
           // (fun)[args]
           case TypeApply(fun, args) =>
-<<<<<<< HEAD
-            val tfun = transform(fun)
-            tfun match
-              case InstrumentCoverage.InstrumentedBlock(invokeCall, expr) =>
-                // expr[T] shouldn't be transformed to
-                // {invoked(...), expr}[T]
-                //
-                // but to
-                // {invoked(...), expr[T]}
-                //
-                // This is especially important for trees like (expr[T])(args),
-                // for which the wrong transformation crashes the compiler.
-                // See tests/coverage/pos/PolymorphicExtensions.scala
-                Block(
-                  invokeCall :: Nil,
-                  cpy.TypeApply(tree)(expr, args)
-                )
-              case _ =>
-                cpy.TypeApply(tree)(tfun, args)
-
-          // a.b
-          case Select(qual, name) =>
-            val transformed = cpy.Select(tree)(transform(qual), name)
-            val sym = tree.symbol
-            if canInstrumentParameterless(sym) then
-              // call to a parameterless method
-              instrument(transformed)
-            else
-              transformed
-
-          case tree: CaseDef => instrumentCaseDef(tree)
-=======
             // Here is where `InstrumentedParts` becomes useful!
             // We extract its components and act carefully.
             val InstrumentedParts(pre, coverageCall, expr) = tryInstrument(fun)
@@ -317,36 +260,14 @@
           case tree: CaseDef =>
             transformCaseDef(tree)
 
->>>>>>> 22193a39
           case tree: ValDef =>
             // only transform the rhs
             val rhs = transform(tree.rhs)
             cpy.ValDef(tree)(rhs = rhs)
 
           case tree: DefDef =>
-<<<<<<< HEAD
-            if tree.symbol.isOneOf(Inline | Erased) then
-              // Inline and erased definitions will not be in the generated code and therefore do not need to be instrumented.
-              // Note that a retained inline method will have a `$retained` variant that will be instrumented.
-              tree
-            else
-              // Only transform the params (for the default values) and the rhs.
-              val paramss = transformParamss(tree.paramss)
-              val rhs = transform(tree.rhs)
-              val finalRhs =
-                if canInstrumentDefDef(tree) then
-                  // Ensure that the rhs is always instrumented, if possible.
-                  // This is useful because methods can be stored and called later, or called by reflection,
-                  // and if the rhs is too simple to be instrumented (like `def f = this`), the method won't show up as covered.
-                  instrumentBody(tree, rhs)
-                else
-                  rhs
-              cpy.DefDef(tree)(tree.name, paramss, tree.tpt, finalRhs)
-            end if
-=======
             transformDefDef(tree)
 
->>>>>>> 22193a39
           case tree: PackageDef =>
             // only transform the statements of the package
             cpy.PackageDef(tree)(tree.pid, transform(tree.stats))
@@ -386,31 +307,6 @@
             super.transform(tree)
         }
 
-<<<<<<< HEAD
-    /** Lifts and instruments an application.
-      * Note that if only one arg needs to be lifted, we just lift everything (see LiftCoverage).
-      */
-    private def instrumentLifted(tree: Apply)(using Context) =
-      // lifting
-      val buffer = mutable.ListBuffer[Tree]()
-      val liftedApply = LiftCoverage.liftForCoverage(buffer, tree)
-
-      // instrumentation
-      val instrumentedArgs = buffer.toList.map(transform)
-      val instrumentedApply = instrument(liftedApply)
-      Block(
-        instrumentedArgs,
-        instrumentedApply
-      )
-
-    private inline def transformApply(tree: Apply)(using Context): Apply =
-      cpy.Apply(tree)(transform(tree.fun), transform(tree.args))
-
-    private inline def instrumentCases(cases: List[CaseDef])(using Context): List[CaseDef] =
-      cases.map(instrumentCaseDef)
-
-    private def instrumentCaseDef(tree: CaseDef)(using Context): CaseDef =
-=======
     /** Transforms a `def lhs = rhs` and instruments its body (rhs).
       *
       * The rhs is always transformed recursively.
@@ -442,42 +338,12 @@
 
     /** Transforms a `case ...` and instruments the parts that can be. */
     private def transformCaseDef(tree: CaseDef)(using Context): CaseDef =
->>>>>>> 22193a39
       val pat = tree.pat
       val guard = tree.guard
 
       // compute a span that makes sense for the user that will read the coverage results
       val friendlyEnd = if guard.span.exists then guard.span.end else pat.span.end
       val pos = tree.sourcePos.withSpan(tree.span.withEnd(friendlyEnd)) // user-friendly span
-<<<<<<< HEAD
-      // ensure that the body is always instrumented by inserting a call to Invoker.invoked at its beginning
-      val instrumentedBody = instrument(transform(tree.body), pos, false)
-      cpy.CaseDef(tree)(tree.pat, transform(tree.guard), instrumentedBody)
-
-    /** Records information about a new coverable statement. Generates a unique id for it.
-      * @return the statement's id
-      */
-    private def recordStatement(tree: Tree, pos: SourcePosition, branch: Boolean)(using ctx: Context): Int =
-      val id = statementId
-      statementId += 1
-      val statement = Statement(
-        source = ctx.source.file.name,
-        location = Location(tree),
-        id = id,
-        start = pos.start,
-        end = pos.end,
-        line = pos.line,
-        desc = tree.source.content.slice(pos.start, pos.end).mkString,
-        symbolName = tree.symbol.name.toSimpleName.toString,
-        treeName = tree.getClass.getSimpleName.nn,
-        branch
-      )
-      coverage.addStatement(statement)
-      id
-
-    private inline def syntheticSpan(pos: SourcePosition): Span = pos.span.toSynthetic
-=======
->>>>>>> 22193a39
 
       // recursively transform the guard, but keep the pat
       val transformedGuard = transform(guard)
@@ -541,26 +407,8 @@
           val namePos = parent.namePos
           val pos = namePos.withSpan(namePos.span.withStart(parent.span.start))
           // record info and insert call to Invoker.invoked
-<<<<<<< HEAD
-          val statementId = recordStatement(parent, pos, false)
-          insertInvokeCall(body, pos, statementId)
-
-    /** Returns the tree, prepended by a call to Invoker.invoked */
-    private def insertInvokeCall(tree: Tree, pos: SourcePosition, statementId: Int)(using Context): Tree =
-      val callSpan = syntheticSpan(pos)
-      Block(invokeCall(statementId, callSpan) :: Nil, tree).withSpan(callSpan.union(tree.span))
-
-    /** Generates Invoker.invoked(id, DIR) */
-    private def invokeCall(id: Int, span: Span)(using Context): Tree =
-      val outputPath = ctx.settings.coverageOutputDir.value
-      ref(defn.InvokedMethodRef).withSpan(span)
-        .appliedToArgs(
-          List(Literal(Constant(id)), Literal(Constant(outputPath)))
-        ).withSpan(span)
-=======
           val coverageCall = createInvokeCall(parent, pos)
           InstrumentedParts.singleExprTree(coverageCall, body)
->>>>>>> 22193a39
 
     /**
      * Checks if the apply needs a lift in the coverage phase.
@@ -596,29 +444,13 @@
 
       nestedApplyNeedsLift ||
       !isUnliftableFun(fun) && !tree.args.isEmpty && !tree.args.forall(LiftCoverage.noLift)
-<<<<<<< HEAD
-
-    /** Check if the body of a DefDef can be instrumented with instrumentBody. */
-    private def canInstrumentDefDef(tree: DefDef)(using Context): Boolean =
-      // No need to force the instrumentation of synthetic definitions
-      // (it would work, but it looks better without).
-      !tree.symbol.isOneOf(Accessor | Synthetic | Artifact) &&
-      !tree.rhs.isEmpty
-=======
->>>>>>> 22193a39
 
     /** Check if an Apply can be instrumented. Prevents this phase from generating incorrect code. */
     private def canInstrumentApply(tree: Apply)(using Context): Boolean =
       val sym = tree.symbol
-<<<<<<< HEAD
-      !sym.isOneOf(Synthetic | Artifact) && // no need to instrument synthetic apply
-      !isCompilerIntrinsicMethod(sym) &&
-      (tree.typeOpt match
-=======
       !sym.isOneOf(ExcludeMethodFlags)
       && !isCompilerIntrinsicMethod(sym)
       && (tree.typeOpt match
->>>>>>> 22193a39
         case AppliedType(tycon: NamedType, _) =>
           /* If the last expression in a block is a context function, we'll try to
              summon its arguments at the current point, even if the expected type
@@ -650,16 +482,10 @@
       * in post-erasure checking.
       */
     private def canInstrumentParameterless(sym: Symbol)(using Context): Boolean =
-<<<<<<< HEAD
-      sym.is(Method, butNot = Synthetic | Artifact) &&
-      sym.info.isParameterless &&
-      !isCompilerIntrinsicMethod(sym)
-=======
       sym.is(Method, butNot = ExcludeMethodFlags)
       && sym.info.isParameterless
       && !isCompilerIntrinsicMethod(sym)
       && !sym.info.typeSymbol.name.isContextFunction // exclude context functions like in canInstrumentApply
->>>>>>> 22193a39
 
     /** Does sym refer to a "compiler intrinsic" method, which only exist during compilation,
       * like Any.isInstanceOf?
@@ -676,20 +502,6 @@
 object InstrumentCoverage:
   val name: String = "instrumentCoverage"
   val description: String = "instrument code for coverage checking"
-<<<<<<< HEAD
-
-  /** Extractor object for trees produced by `insertInvokeCall`. */
-  object InstrumentedBlock:
-    private def isInvokedCall(app: Apply)(using Context): Boolean =
-      app.span.isSynthetic && app.symbol == defn.InvokedMethodRef.symbol
-
-    def unapply(t: Tree)(using Context): Option[(Apply, Tree)] =
-      t match
-        case Block((app: Apply) :: Nil, expr) if isInvokedCall(app) =>
-          Some((app, expr))
-        case _ =>
-          None
-=======
   val ExcludeMethodFlags: FlagSet = Synthetic | Artifact | Erased
 
   /**
@@ -713,5 +525,4 @@
 
     /** Shortcut for `singleExpr(call, expr).toTree` */
     def singleExprTree(invokeCall: Apply, expr: Tree)(using Context): Tree =
-      Block(invokeCall :: Nil, expr)
->>>>>>> 22193a39
+      Block(invokeCall :: Nil, expr)