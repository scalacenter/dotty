package dotty.tools
package dotc

import core.*, Contexts.*, Decorators.*, Denotations.*, Flags.*, Names.*, StdNames.*, SymDenotations.*, Symbols.*, Types.*
import config.Printers.*
import printing.Formatting.Show

import org.junit.Test
import org.junit.Assert.*

class StringFormatterTest extends AbstractStringFormatterTest:
  @Test def string     = check("foo", i"${"foo"}")
  @Test def integer    = check("1", i"${Int.box(1)}")
  @Test def type1      = check("Any", i"${defn.AnyType}")
  @Test def symbol     = check("class Any", i"${defn.AnyClass}")
  @Test def paramInfo  = check("class Any", i"${defn.AnyClass: ParamInfo}")
  @Test def seq        = check("[Any, String]", i"${Seq(defn.AnyType, defn.StringType)}")
  @Test def seqSep     = check("Any; String", i"${Seq(defn.AnyType, defn.StringType)}%; %")
  @Test def tuple      = check("(1,Any)", i"${(1, defn.AnyType)}")
  @Test def seqOfTup   = check("(1,Any), (2,String)", i"${Seq(1 -> defn.AnyType, 2 -> defn.StringType)}%, %")
  @Test def flags1     = check("final", i"$Final")
  @Test def flagsSeq   = check("<static>, final", i"${Seq(JavaStatic, Final)}%, %")
  @Test def flagsTup   = check("(<static>,final)", i"${(JavaStatic, Final)}")
  @Test def seqOfTup2  = check("(final,given), (private,lazy)", i"${Seq((Final, Given), (Private, Lazy))}%, %")
  @Test def seqOfTup3  = check("(Foo,given, (right is approximated))", i"${Seq((Foo, Given, TypeComparer.ApproxState.None.addHigh))}%, %")

  class StorePrinter extends Printer:
    var string: String = "<never set>"
    override def println(msg: => String) = string = msg

  @Test def testShowing: Unit =
    val store = StorePrinter()
    (JavaStatic | Final).showing(i"flags=$result", store)
    assertEquals("flags=final <static>", store.string)

  @Test def testShowingWithOriginalType: Unit =
    val store = StorePrinter()
    (JavaStatic | Final).showing(i"flags=${if result.is(Private) then result &~ Private else result | Private}", store)
    assertEquals("flags=private final <static>", store.string)
end StringFormatterTest

<<<<<<< HEAD
class EmStringFormatterTest extends AbstractStringFormatterTest:
  @Test def seq        = check("[Any, String]", em"${Seq(defn.AnyType, defn.StringType)}")
  @Test def seqSeq     = check("Any; String", em"${Seq(defn.AnyType, defn.StringType)}%; %")
  @Test def ellipsis   = assert(em"$Big".contains("..."))
  @Test def err        = check("<nonsensical>type Err</nonsensical>", em"$Err")
  @Test def ambig      = check("Foo vs Foo", em"$Foo vs $Foo")
  @Test def cstrd      = check("Foo; Bar", em"$mkCstrd%; %")
  @Test def seqErr     = check("[class Any, <nonsensical>type Err</nonsensical>]", em"${Seq(defn.AnyClass, Err)}")
  @Test def seqSeqErr  = check("class Any; <nonsensical>type Err</nonsensical>", em"${Seq(defn.AnyClass, Err)}%; %")
  @Test def tupleErr   = check("(1,<nonsensical>type Err</nonsensical>)", em"${(1, Err)}")
  @Test def tupleAmb   = check("(Foo,Foo)", em"${(Foo, Foo)}")
  @Test def tupleFlags = check("(Foo,abstract)", em"${(Foo, Abstract)}")
  @Test def seqOfTupleFlags = check("[(Foo,abstract)]", em"${Seq((Foo, Abstract))}")
end EmStringFormatterTest

class ExStringFormatterTest extends AbstractStringFormatterTest:
  @Test def seq        = check("[Any, String]", ex"${Seq(defn.AnyType, defn.StringType)}")
  @Test def seqSeq     = check("Any; String", ex"${Seq(defn.AnyType, defn.StringType)}%; %")
  @Test def ellipsis   = assert(ex"$Big".contains("..."))
  @Test def err        = check("<nonsensical>type Err</nonsensical>", ex"$Err")
  @Test def ambig      = check("""Foo vs Foo²
                                   |
                                   |where:    Foo  is a type
                                   |          Foo² is a type
                                   |""".stripMargin, ex"$Foo vs $Foo")
  @Test def cstrd      = check("""Foo; Bar
                                   |
                                   |where:    Bar is a type variable with constraint <: String
                                   |          Foo is a type variable with constraint <: Int
                                   |""".stripMargin, ex"$mkCstrd%; %")
  @Test def seqErr     = check("[class Any, <nonsensical>type Err</nonsensical>]", ex"${Seq(defn.AnyClass, Err)}")
  @Test def seqSeqErr  = check("class Any; <nonsensical>type Err</nonsensical>", ex"${Seq(defn.AnyClass, Err)}%; %")
  @Test def tupleErr   = check("(1,<nonsensical>type Err</nonsensical>)", ex"${(1, Err)}")
  @Test def tupleAmb   = check("""(Foo,Foo²)
                                  |
                                  |where:    Foo  is a type
                                  |          Foo² is a type
                                  |""".stripMargin, ex"${(Foo, Foo)}")
  @Test def seqOfTup3Amb = check("""[(Foo,Foo²,<nonsensical>type Err</nonsensical>)]
                                   |
                                   |where:    Foo  is a type
                                   |          Foo² is a type
                                   |""".stripMargin, ex"${Seq((Foo, Foo, Err))}")
end ExStringFormatterTest

=======
>>>>>>> d6cc1010
abstract class AbstractStringFormatterTest extends DottyTest:
  override def initializeCtx(fc: FreshContext) = super.initializeCtx(fc.setSetting(fc.settings.color, "never"))

  def Foo = newSymbol(defn.RootClass, typeName("Foo"), EmptyFlags, TypeBounds.empty).typeRef
  def Err = newErrorSymbol(defn.RootClass, typeName("Err"), "".toMessage)
  def Big = (1 to 120).foldLeft(defn.StringType)((tp, i) => RefinedType(tp, typeName("A" * 69 + i), TypeAlias(defn.IntType)))

  def mkCstrd =
    val names = List(typeName("Foo"), typeName("Bar"))
    val infos = List(TypeBounds.upper(defn.IntType), TypeBounds.upper(defn.StringType))
    val tl = PolyType(names)(_ => infos, _ => defn.AnyType)
    TypeComparer.addToConstraint(tl, Nil)
    tl.paramRefs

  def ckSub(obtained: String, snippet: String)  = assert(obtained.contains(snippet))
  def check(expected: String, obtained: String) = assertEquals(expected, obtained)<|MERGE_RESOLUTION|>--- conflicted
+++ resolved
@@ -39,54 +39,6 @@
     assertEquals("flags=private final <static>", store.string)
 end StringFormatterTest
 
-<<<<<<< HEAD
-class EmStringFormatterTest extends AbstractStringFormatterTest:
-  @Test def seq        = check("[Any, String]", em"${Seq(defn.AnyType, defn.StringType)}")
-  @Test def seqSeq     = check("Any; String", em"${Seq(defn.AnyType, defn.StringType)}%; %")
-  @Test def ellipsis   = assert(em"$Big".contains("..."))
-  @Test def err        = check("<nonsensical>type Err</nonsensical>", em"$Err")
-  @Test def ambig      = check("Foo vs Foo", em"$Foo vs $Foo")
-  @Test def cstrd      = check("Foo; Bar", em"$mkCstrd%; %")
-  @Test def seqErr     = check("[class Any, <nonsensical>type Err</nonsensical>]", em"${Seq(defn.AnyClass, Err)}")
-  @Test def seqSeqErr  = check("class Any; <nonsensical>type Err</nonsensical>", em"${Seq(defn.AnyClass, Err)}%; %")
-  @Test def tupleErr   = check("(1,<nonsensical>type Err</nonsensical>)", em"${(1, Err)}")
-  @Test def tupleAmb   = check("(Foo,Foo)", em"${(Foo, Foo)}")
-  @Test def tupleFlags = check("(Foo,abstract)", em"${(Foo, Abstract)}")
-  @Test def seqOfTupleFlags = check("[(Foo,abstract)]", em"${Seq((Foo, Abstract))}")
-end EmStringFormatterTest
-
-class ExStringFormatterTest extends AbstractStringFormatterTest:
-  @Test def seq        = check("[Any, String]", ex"${Seq(defn.AnyType, defn.StringType)}")
-  @Test def seqSeq     = check("Any; String", ex"${Seq(defn.AnyType, defn.StringType)}%; %")
-  @Test def ellipsis   = assert(ex"$Big".contains("..."))
-  @Test def err        = check("<nonsensical>type Err</nonsensical>", ex"$Err")
-  @Test def ambig      = check("""Foo vs Foo²
-                                   |
-                                   |where:    Foo  is a type
-                                   |          Foo² is a type
-                                   |""".stripMargin, ex"$Foo vs $Foo")
-  @Test def cstrd      = check("""Foo; Bar
-                                   |
-                                   |where:    Bar is a type variable with constraint <: String
-                                   |          Foo is a type variable with constraint <: Int
-                                   |""".stripMargin, ex"$mkCstrd%; %")
-  @Test def seqErr     = check("[class Any, <nonsensical>type Err</nonsensical>]", ex"${Seq(defn.AnyClass, Err)}")
-  @Test def seqSeqErr  = check("class Any; <nonsensical>type Err</nonsensical>", ex"${Seq(defn.AnyClass, Err)}%; %")
-  @Test def tupleErr   = check("(1,<nonsensical>type Err</nonsensical>)", ex"${(1, Err)}")
-  @Test def tupleAmb   = check("""(Foo,Foo²)
-                                  |
-                                  |where:    Foo  is a type
-                                  |          Foo² is a type
-                                  |""".stripMargin, ex"${(Foo, Foo)}")
-  @Test def seqOfTup3Amb = check("""[(Foo,Foo²,<nonsensical>type Err</nonsensical>)]
-                                   |
-                                   |where:    Foo  is a type
-                                   |          Foo² is a type
-                                   |""".stripMargin, ex"${Seq((Foo, Foo, Err))}")
-end ExStringFormatterTest
-
-=======
->>>>>>> d6cc1010
 abstract class AbstractStringFormatterTest extends DottyTest:
   override def initializeCtx(fc: FreshContext) = super.initializeCtx(fc.setSetting(fc.settings.color, "never"))
 
