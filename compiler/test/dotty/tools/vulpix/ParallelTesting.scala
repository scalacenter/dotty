package dotty
package tools
package vulpix

import java.io.{File => JFile}
import java.lang.System.{lineSeparator => EOL}
import java.nio.file.StandardCopyOption.REPLACE_EXISTING
import java.nio.file.{Files, NoSuchFileException, Path, Paths}
import java.text.SimpleDateFormat
import java.util.{HashMap, Timer, TimerTask}
import java.util.concurrent.{TimeUnit, TimeoutException, Executors => JExecutors}

import scala.collection.mutable
import scala.io.Source
import scala.util.{Random, Try, Failure => TryFailure, Success => TrySuccess}
import scala.util.control.NonFatal
import scala.util.matching.Regex

import dotc.{Compiler, Driver}
import dotc.core.Contexts._
import dotc.decompiler
import dotc.interfaces.Diagnostic.ERROR
import dotc.reporting.{Reporter, TestReporter}
import dotc.reporting.diagnostic.MessageContainer
import dotc.util.DiffUtil
import dotty.tools.vulpix.TestConfiguration.defaultOptions

/** A parallel testing suite whose goal is to integrate nicely with JUnit
 *
 *  This trait can be mixed in to offer parallel testing to compile runs. When
 *  using this, you should be running your JUnit tests **sequentially**, as the
 *  test suite itself runs with a high level of concurrency.
 */
trait ParallelTesting extends RunnerOrchestration { self =>

  import ParallelTesting._

  /** If the running environment supports an interactive terminal, each `Test`
   *  will be run with a progress bar and real time feedback
   */
  def isInteractive: Boolean

  /** A string which is used to filter which tests to run, if `None` will run
   *  all tests. All absolute paths that contain the substring `testFilter`
   *  will be run
   */
  def testFilter: Option[String]

  /** Tests should override the checkfiles with the current output */
  def updateCheckFiles: Boolean

  /** A test source whose files or directory of files is to be compiled
   *  in a specific way defined by the `Test`
   */
  sealed trait TestSource { self =>
    def name: String
    def outDir: JFile
    def flags: TestFlags
    def sourceFiles: Array[JFile]

    def runClassPath: String = outDir.getPath + JFile.pathSeparator + flags.runClassPath

    def title: String = self match {
      case self: JointCompilationSource =>
        if (self.files.length > 1) name
        else self.files.head.getPath

      case self: SeparateCompilationSource =>
        self.dir.getPath
    }

    /** Adds the flags specified in `newFlags0` if they do not already exist */
    def withFlags(newFlags0: String*) = {
      val newFlags = newFlags0.toArray
      if (!flags.options.containsSlice(newFlags)) self match {
        case self: JointCompilationSource =>
          self.copy(flags = flags.and(newFlags:_*))
        case self: SeparateCompilationSource =>
          self.copy(flags = flags.and(newFlags:_*))
      }
      else self
    }

    /** Generate the instructions to redo the test from the command line */
    def buildInstructions(errors: Int, warnings: Int): String = {
      val sb = new StringBuilder
      val maxLen = 80
      var lineLen = 0
      val delimiter = " "

      sb.append(
        s"""|
            |Test '$title' compiled with $errors error(s) and $warnings warning(s),
            |the test can be reproduced by running from SBT (prefix it with ./bin/ if you
            |want to run from the command line):""".stripMargin
      )
      sb.append("\n\ndotc ")
      flags.all.foreach { arg =>
        if (lineLen > maxLen) {
          sb.append(delimiter)
          lineLen = 4
        }
        sb.append(arg)
        lineLen += arg.length
        sb += ' '
      }

      self match {
        case source: JointCompilationSource => {
          source.sourceFiles.map(_.getPath).foreach { path =>
            sb.append(delimiter)
            sb.append(path)
            sb += ' '
          }
          sb.toString + "\n\n"
        }
        case self: SeparateCompilationSource => {
          val command = sb.toString
          val fsb = new StringBuilder(command)
          self.compilationGroups.foreach { files =>
            files.map(_.getPath).foreach { path =>
              fsb.append(delimiter)
              lineLen = 8
              fsb.append(path)
              fsb += ' '
            }
            fsb.append("\n\n")
            fsb.append(command)
          }
          fsb.toString + "\n\n"
        }
      }
    }
  }

  /** A group of files that may all be compiled together, with the same flags
   *  and output directory
   */
  private case class JointCompilationSource(
    name: String,
    files: Array[JFile],
    flags: TestFlags,
    outDir: JFile,
    fromTasty: Boolean = false,
    decompilation: Boolean = false
  ) extends TestSource {
    def sourceFiles: Array[JFile] = files.filter(isSourceFile)

    override def toString() = outDir.toString
  }

  /** A test source whose files will be compiled separately according to their
   *  suffix `_X`
   */
  case class SeparateCompilationSource(
    name: String,
    dir: JFile,
    flags: TestFlags,
    outDir: JFile
  ) extends TestSource {

    /** Get the files grouped by `_X` as a list of groups, files missing this
     *  suffix will be put into the same group.
     *  Files in each group are sorted alphabetically.
     *
     *  Filters out all none source files
     */
    def compilationGroups: List[Array[JFile]] =
      dir
      .listFiles
      .groupBy { file =>
        val name = file.getName
        Try {
          val potentialNumber = name
            .substring(0, name.lastIndexOf('.'))
            .reverse.takeWhile(_ != '_').reverse

          potentialNumber.toInt.toString
        }
        .toOption
        .getOrElse("")
      }
      .toList.sortBy(_._1).map(_._2.filter(isSourceFile).sorted)

    def sourceFiles: Array[JFile] = compilationGroups.flatten.toArray
  }

  private trait CompilationLogic { this: Test =>
    def suppressErrors = false

    /**
     * Compiles the test source.
     * @return The reporters containing the results of all the compilation runs for this test source.
     */
    private final def compileTestSource(testSource: TestSource): Try[List[TestReporter]] =
      Try(testSource match {
        case testSource @ JointCompilationSource(name, files, flags, outDir, fromTasty, decompilation) =>
          val reporter =
            if (fromTasty) compileFromTasty(flags, suppressErrors, outDir)
            else compile(testSource.sourceFiles, flags, suppressErrors, outDir)
          List(reporter)

        case testSource @ SeparateCompilationSource(_, dir, flags, outDir) =>
          testSource.compilationGroups.map(files => compile(files, flags, suppressErrors, outDir))  // TODO? only `compile` option?
      })

    final def countErrorsAndWarnings(reporters: Seq[TestReporter]): (Int, Int) =
      reporters.foldLeft((0, 0)) { case ((err, warn), r) => (err + r.errorCount, warn + r.warningCount) }

    final def countErrors  (reporters: Seq[TestReporter]) = countErrorsAndWarnings(reporters)._1
    final def countWarnings(reporters: Seq[TestReporter]) = countErrorsAndWarnings(reporters)._2
    final def reporterFailed(r: TestReporter) = r.compilerCrashed || r.errorCount > 0

    /**
     * For a given test source, returns a check file against which the result of the test run
     * should be compared. Is used by implementations of this trait.
     */
    final def checkFile(testSource: TestSource): Option[JFile] = (testSource match {
      case ts: JointCompilationSource =>
        ts.files.collectFirst { case f if !f.isDirectory => new JFile(f.getPath.replaceFirst("\\.scala$", ".check")) }

      case ts: SeparateCompilationSource =>
        Option(new JFile(ts.dir.getPath + ".check"))
    }).filter(_.exists)

    /**
     * Checks if the given actual lines are the same as the ones in the check file.
     * If not, fails the test.
     */
    final def diffTest(testSource: TestSource, checkFile: JFile, actual: List[String], reporters: Seq[TestReporter], logger: LoggedRunnable) = {
      for (msg <- FileDiff.check(testSource.title, actual, checkFile.getPath)) {
        onFailure(testSource, reporters, logger, Some(msg))

        if (updateCheckFiles) {
          FileDiff.dump(checkFile.toPath.toString, actual)
          echo("Updated checkfile: " + checkFile.getPath)
        } else {
          val outFile = checkFile.toPath.resolveSibling(s"${checkFile.toPath.getFileName}.out").toString
          FileDiff.dump(outFile, actual)
          echo(FileDiff.diffMessage(checkFile.getPath, outFile))
        }
      }
    }

    /** Entry point: runs the test */
    final def encapsulatedCompilation(testSource: TestSource) = new LoggedRunnable { self =>
      def checkTestSource(): Unit = tryCompile(testSource) {
        val reportersOrCrash = compileTestSource(testSource)
        onComplete(testSource, reportersOrCrash, self)
        registerCompletion()
      }
    }

    /** This callback is executed once the compilation of this test source finished */
    private final def onComplete(testSource: TestSource, reportersOrCrash: Try[Seq[TestReporter]], logger: LoggedRunnable): Unit =
      reportersOrCrash match {
        case TryFailure(exn) => onFailure(testSource, Nil, logger, Some(s"Fatal compiler crash when compiling: ${testSource.title}:\n${exn.getMessage}\n${exn.getStackTrace.mkString("\n")}"))
        case TrySuccess(reporters) => maybeFailureMessage(testSource, reporters) match {
          case Some(msg) => onFailure(testSource, reporters, logger, Option(msg).filter(_.nonEmpty))
          case None => onSuccess(testSource, reporters, logger)
        }
      }

    /**
     * Based on the reporters obtained after the compilation, determines if this test has failed.
     * If it has, returns a Some with an error message. Otherwise, returns None.
     * As the conditions of failure are different for different test types, this method should be
     * overridden by the concrete implementations of this trait.
     */
    def maybeFailureMessage(testSource: TestSource, reporters: Seq[TestReporter]): Option[String] =
      if (reporters.exists(reporterFailed)) Some(s"Compilation failed for: '${testSource.title}'")
      else None

    /**
     * If the test has compiled successfully, this callback will be called. You can still fail the test from this callback.
     */
    def onSuccess(testSource: TestSource, reporters: Seq[TestReporter], logger: LoggedRunnable): Unit = ()

    /**
     * If the test failed to compile or the compiler crashed, this callback will be called.
     */
    def onFailure(testSource: TestSource, reporters: Seq[TestReporter], logger: LoggedRunnable, message: Option[String]): Unit = {
      message.foreach(echo)
      reporters.filter(reporterFailed).foreach(logger.logReporterContents)
      logBuildInstructions(testSource, reporters)
      failTestSource(testSource)
    }
  }

  /** Each `Test` takes the `testSources` and performs the compilation and assertions
   *  according to the implementing class "neg", "run" or "pos".
   */
  private class Test(testSources: List[TestSource], times: Int, threadLimit: Option[Int], suppressAllOutput: Boolean)(implicit val summaryReport: SummaryReporting) extends CompilationLogic { test =>

    import summaryReport._

    protected final val realStdout = System.out
    protected final val realStderr = System.err

    /** A runnable that logs its contents in a buffer */
    trait LoggedRunnable extends Runnable {
      /** Instances of `LoggedRunnable` implement this method instead of the
       *  `run` method
       */
      def checkTestSource(): Unit

      private[this] val logBuffer = mutable.ArrayBuffer.empty[String]
      def log(msg: String): Unit = logBuffer.append(msg)

      def logReporterContents(reporter: TestReporter): Unit =
        reporter.messages.foreach(log)

      def echo(msg: String): Unit = {
        log(msg)
        test.echo(msg)
      }

      final def run(): Unit = {
        checkTestSource()
        summaryReport.echoToLog(logBuffer.iterator)
      }
    }

    /** All testSources left after filtering out */
    private val filteredSources =
      if (!testFilter.isDefined) testSources
      else testSources.filter {
        case JointCompilationSource(_, files, _, _, _, _) =>
          files.exists(file => file.getPath.contains(testFilter.get))
        case SeparateCompilationSource(_, dir, _, _) =>
          dir.getPath.contains(testFilter.get)
      }

    /** Total amount of test sources being compiled by this test */
    val sourceCount = filteredSources.length

    private[this] var _testSourcesCompleted = 0
    private def testSourcesCompleted: Int = _testSourcesCompleted

    /** Complete the current compilation with the amount of errors encountered */
    protected final def registerCompletion() = synchronized {
      _testSourcesCompleted += 1
    }

    sealed trait Failure
    case class JavaCompilationFailure(reason: String) extends Failure
    case class TimeoutFailure(title: String) extends Failure
    case object Generic extends Failure

    private[this] var _failures = Set.empty[Failure]
    private[this] var _failureCount = 0

    /** Fail the current test */
    protected[this] final def fail(failure: Failure = Generic): Unit = synchronized {
      _failures = _failures + failure
      _failureCount = _failureCount + 1
    }
    def didFail: Boolean = _failureCount != 0

    /** A set of the different failures */
    def failureReasons: Set[Failure] = _failures

    /** Number of failed tests */
    def failureCount: Int = _failureCount

    protected def logBuildInstructions(testSource: TestSource, reporters: Seq[TestReporter]) = {
      val (errCount, warnCount) = countErrorsAndWarnings(reporters)
      val errorMsg = testSource.buildInstructions(errCount, warnCount)
      addFailureInstruction(errorMsg)
    }

    /** Instructions on how to reproduce failed test source compilations */
    private[this] val reproduceInstructions = mutable.ArrayBuffer.empty[String]
    protected final def addFailureInstruction(ins: String): Unit =
      synchronized { reproduceInstructions.append(ins) }

    /** The test sources that failed according to the implementing subclass */
    private[this] val failedTestSources = mutable.ArrayBuffer.empty[String]
    protected final def failTestSource(testSource: TestSource, reason: Failure = Generic) = synchronized {
      val extra = reason match {
        case TimeoutFailure(title) => s", test '$title' timed out"
        case JavaCompilationFailure(msg) => s", java test sources failed to compile with: \n$msg"
        case Generic => ""
      }
      failedTestSources.append(testSource.title + s" failed" + extra)
      fail(reason)
    }

    /** Prints to `System.err` if we're not suppressing all output */
    protected def echo(msg: String): Unit = if (!suppressAllOutput) {
      // pad right so that output is at least as large as progress bar line
      val paddingRight = " " * math.max(0, 80 - msg.length)
      realStderr.println(msg + paddingRight)
    }

    /** Print a progress bar for the current `Test` */
    private def updateProgressMonitor(start: Long): Unit = {
      val tCompiled = testSourcesCompleted
      if (tCompiled < sourceCount) {
        val timestamp = (System.currentTimeMillis - start) / 1000
        val progress = (tCompiled.toDouble / sourceCount * 40).toInt

        realStdout.print(
          "[" + ("=" * (math.max(progress - 1, 0))) +
            (if (progress > 0) ">" else "") +
            (" " * (39 - progress)) +
            s"] completed ($tCompiled/$sourceCount, $failureCount failed, ${timestamp}s)\r"
        )
      }
    }

    /** Wrapper function to make sure that the compiler itself did not crash -
     *  if it did, the test should automatically fail.
     */
    protected def tryCompile(testSource: TestSource)(op: => Unit): Unit =
      try {
        val testing = s"Testing ${testSource.title}"
        summaryReport.echoToLog(testing)
        if (!isInteractive) realStdout.println(testing)
        op
      } catch {
        case e: Throwable => {
          // if an exception is thrown during compilation, the complete test
          // run should fail
          failTestSource(testSource)
          e.printStackTrace()
          registerCompletion()
          throw e
        }
      }

    protected def compile(files0: Array[JFile], flags0: TestFlags, suppressErrors: Boolean, targetDir: JFile): TestReporter = {
      val flags = flags0.and("-d", targetDir.getPath)
        .withClasspath(targetDir.getPath)

      def flattenFiles(f: JFile): Array[JFile] =
        if (f.isDirectory) f.listFiles.flatMap(flattenFiles)
        else Array(f)

      val files: Array[JFile] = files0.flatMap(flattenFiles)

      def compileWithJavac(fs: Array[String]) = if (fs.nonEmpty) {
        val fullArgs = Array(
          "javac",
          "-encoding", "UTF-8",
        ) ++ flags.javacFlags ++ fs

        val process = Runtime.getRuntime.exec(fullArgs)
        val output = Source.fromInputStream(process.getErrorStream).mkString

        if (process.waitFor() != 0) Some(output)
        else None
      } else None

      val reporter =
        TestReporter.reporter(realStdout, logLevel =
          if (suppressErrors || suppressAllOutput) ERROR + 1 else ERROR)

      val driver =
        if (times == 1) new Driver
        else new Driver {
          private def ntimes(n: Int)(op: Int => Reporter): Reporter =
            (1 to n).foldLeft(emptyReporter) ((_, i) => op(i))

          override def doCompile(comp: Compiler, files: List[String])(implicit ctx: Context) =
            ntimes(times) { run =>
              val start = System.nanoTime()
              val rep = super.doCompile(comp, files)
              ctx.echo(s"\ntime run $run: ${(System.nanoTime - start) / 1000000}ms")
              rep
            }
        }

      val allArgs = flags.all

      // If a test contains a Java file that cannot be parsed by Dotty's Java source parser, its
      // name must contain the string "JAVA_ONLY".
      val dottyFiles = files.filterNot(_.getName.contains("JAVA_ONLY")).map(_.getPath)
      driver.process(allArgs ++ dottyFiles, reporter = reporter)

      val javaFiles = files.filter(_.getName.endsWith(".java")).map(_.getPath)
      val javaErrors = compileWithJavac(javaFiles)

      if (javaErrors.isDefined) {
        echo(s"\njava compilation failed: \n${ javaErrors.get }")
        fail(failure = JavaCompilationFailure(javaErrors.get))
      }

      reporter
    }

    protected def compileFromTasty(flags0: TestFlags, suppressErrors: Boolean, targetDir: JFile): TestReporter = {
      val tastyOutput = new JFile(targetDir.getPath + "_from-tasty")
      tastyOutput.mkdir()
      val flags = flags0 and ("-d", tastyOutput.getPath) and "-from-tasty"

      def tastyFileToClassName(f: JFile): String = {
        val pathStr = targetDir.toPath.relativize(f.toPath).toString.replace(JFile.separatorChar, '.')
        pathStr.stripSuffix(".tasty").stripSuffix(".hasTasty")
      }
      val classes = flattenFiles(targetDir).filter(isTastyFile).map(tastyFileToClassName)

      val reporter =
        TestReporter.reporter(realStdout, logLevel =
          if (suppressErrors || suppressAllOutput) ERROR + 1 else ERROR)

      val driver = new Driver

      driver.process(flags.all ++ classes, reporter = reporter)

      reporter
    }

    private[ParallelTesting] def executeTestSuite(): this.type = {
      assert(testSourcesCompleted == 0, "not allowed to re-use a `CompileRun`")

      if (filteredSources.nonEmpty) {
        val pool = threadLimit match {
          case Some(i) => JExecutors.newWorkStealingPool(i)
          case None => JExecutors.newWorkStealingPool()
        }

        val timer = new Timer()
        val logProgress = isInteractive && !suppressAllOutput
        val start = System.currentTimeMillis()
        if (logProgress) {
          val task = new TimerTask {
            def run(): Unit = updateProgressMonitor(start)
          }
          timer.schedule(task, 100, 200)
        }

        val eventualResults = filteredSources.map { target =>
          pool.submit(encapsulatedCompilation(target))
        }

        pool.shutdown()
        if (!pool.awaitTermination(20, TimeUnit.MINUTES)) {
          pool.shutdownNow()
          System.setOut(realStdout)
          System.setErr(realStderr)
          throw new TimeoutException("Compiling targets timed out")
        }

        eventualResults.foreach { x =>
          try x.get()
          catch {
            case ex: Exception =>
              System.err.println(ex.getMessage)
              ex.printStackTrace()
          }
        }

        if (logProgress) {
          timer.cancel()
          val timestamp = (System.currentTimeMillis - start) / 1000
          realStdout.println(
            s"[=======================================] completed ($sourceCount/$sourceCount, $failureCount failed, ${timestamp}s)"
          )
        }

        if (didFail) {
          reportFailed()
          failedTestSources.toSet.foreach(addFailedTest)
          reproduceInstructions.iterator.foreach(addReproduceInstruction)
        }
        else reportPassed()
      }
      else echo {
        testFilter
          .map(r => s"""No files matched "$r" in test""")
          .getOrElse("No tests available under target - erroneous test?")
      }

      this
    }

    /** Returns all files in directory or the file if not a directory */
    private def flattenFiles(f: JFile): Array[JFile] =
      if (f.isDirectory) f.listFiles.flatMap(flattenFiles)
      else Array(f)
  }

  private final class PosTest(testSources: List[TestSource], times: Int, threadLimit: Option[Int], suppressAllOutput: Boolean)(implicit summaryReport: SummaryReporting)
  extends Test(testSources, times, threadLimit, suppressAllOutput)

  private final class RunTest(testSources: List[TestSource], times: Int, threadLimit: Option[Int], suppressAllOutput: Boolean)(implicit summaryReport: SummaryReporting)
  extends Test(testSources, times, threadLimit, suppressAllOutput) {
    private[this] var didAddNoRunWarning = false
    private[this] def addNoRunWarning() = if (!didAddNoRunWarning) {
      didAddNoRunWarning = true
      summaryReport.addStartingMessage {
        """|WARNING
           |-------
           |Run tests were only compiled, not run - this is due to the `dotty.tests.norun`
           |property being set
           |""".stripMargin
      }
    }

    private def verifyOutput(checkFile: Option[JFile], dir: JFile, testSource: TestSource, warnings: Int, reporters: Seq[TestReporter], logger: LoggedRunnable) = {
      if (Properties.testsNoRun) addNoRunWarning()
      else runMain(testSource.runClassPath) match {
        case Success(output) => checkFile match {
          case Some(file) if file.exists => diffTest(testSource, file, output.linesIterator.toList, reporters, logger)
          case _ =>
        }
        case Failure(output) =>
          echo(s"Test '${testSource.title}' failed with output:")
          echo(output)
          failTestSource(testSource)
        case Timeout =>
          echo("failed because test " + testSource.title + " timed out")
          failTestSource(testSource, TimeoutFailure(testSource.title))
      }
    }

    override def onSuccess(testSource: TestSource, reporters: Seq[TestReporter], logger: LoggedRunnable) =
      verifyOutput(checkFile(testSource), testSource.outDir, testSource, countWarnings(reporters), reporters, logger)
  }

  private final class NegTest(testSources: List[TestSource], times: Int, threadLimit: Option[Int], suppressAllOutput: Boolean)(implicit summaryReport: SummaryReporting)
  extends Test(testSources, times, threadLimit, suppressAllOutput) {
    override def suppressErrors = true

    override def maybeFailureMessage(testSource: TestSource, reporters: Seq[TestReporter]): Option[String] = {
      def compilerCrashed = reporters.exists(_.compilerCrashed)
      lazy val (errorMap, expectedErrors) = getErrorMapAndExpectedCount(testSource.sourceFiles.toIndexedSeq)
      lazy val actualErrors = reporters.foldLeft(0)(_ + _.errorCount)
      def hasMissingAnnotations = getMissingExpectedErrors(errorMap, reporters.iterator.flatMap(_.errors))

      if (compilerCrashed) Some(s"Compiler crashed when compiling: ${testSource.title}"                                                             )
      else if (actualErrors == 0) Some(s"\nNo errors found when compiling neg test $testSource"                                                            )
      else if (expectedErrors != actualErrors) Some(s"\nWrong number of errors encountered when compiling $testSource, expected: $expectedErrors, actual: $actualErrors")
      else if (hasMissingAnnotations) Some(s"\nErrors found on incorrect row numbers when compiling $testSource"                                               )
      else if (!errorMap.isEmpty) Some(s"\nExpected error(s) have {<error position>=<unreported error>}: $errorMap"                                        )
      else None
    }

    override def onSuccess(testSource: TestSource, reporters: Seq[TestReporter], logger: LoggedRunnable): Unit =
      checkFile(testSource).foreach(diffTest(testSource, _, reporterOutputLines(reporters), reporters, logger))

    def reporterOutputLines(reporters: Seq[TestReporter]): List[String] =
      reporters.flatMap(_.consoleOutput.split("\n")).toList

    // In neg-tests we allow two types of error annotations,
    // "nopos-error" which doesn't care about position and "error" which
    // has to be annotated on the correct line number.
    //
    // We collect these in a map `"file:row" -> numberOfErrors`, for
    // nopos errors we save them in `"file" -> numberOfNoPosErrors`
    def getErrorMapAndExpectedCount(files: Seq[JFile]): (HashMap[String, Integer], Int) = {
      val errorMap = new HashMap[String, Integer]()
      var expectedErrors = 0
      files.filter(_.getName.endsWith(".scala")).foreach { file =>
        Source.fromFile(file, "UTF-8").getLines().zipWithIndex.foreach { case (line, lineNbr) =>
          val errors = line.toSeq.sliding("// error".length).count(_.unwrap == "// error")
          if (errors > 0)
            errorMap.put(s"${file.getPath}:${lineNbr}", errors)

<<<<<<< HEAD
          val noposErrors = line.toSeq.sliding("// nopos-error".length).count(_.unwrap == "// nopos-error")
=======

          val noposErrors = line.sliding("// nopos-error".length).count(_.mkString == "// nopos-error")
>>>>>>> c9d2f348
          if (noposErrors > 0) {
            val nopos = errorMap.get("nopos")
            val existing: Integer = if (nopos eq null) 0 else nopos
            errorMap.put("nopos", noposErrors + existing)
          }

          val possibleTypos = List("//error" -> "// error" , "//nopos-error" -> "// nopos-error")
          for ((possibleTypo, expected) <- possibleTypos) {
            if (line.contains(possibleTypo))
              echo(s"Warning: Possible typo in error tag in file ${file.getCanonicalPath}:$lineNbr: found `$possibleTypo` but expected `$expected`")
          }

          expectedErrors += noposErrors + errors
        }
      }

      (errorMap, expectedErrors)
    }

    def getMissingExpectedErrors(errorMap: HashMap[String, Integer], reporterErrors: Iterator[MessageContainer]) = !reporterErrors.forall { error =>
      val key = if (error.pos.exists) {
        def toRelative(path: String): String =  // For some reason, absolute paths leak from the compiler itself...
          path.split("/").dropWhile(_ != "tests").mkString("/")
        val fileName = toRelative(error.pos.source.file.toString)
        s"$fileName:${error.pos.line}"

      } else "nopos"

      val errors = errorMap.get(key)

      if (errors ne null) {
        if (errors == 1) errorMap.remove(key)
        else errorMap.put(key, errors - 1)
        true
      }
      else {
        echo(s"Error reported in ${error.pos.source}, but no annotation found")
        false
      }
    }
  }

  private final class NoCrashTest(testSources: List[TestSource], times: Int, threadLimit: Option[Int], suppressAllOutput: Boolean)(implicit summaryReport: SummaryReporting)
  extends Test(testSources, times, threadLimit, suppressAllOutput) {
    override def suppressErrors = true
    override def maybeFailureMessage(testSource: TestSource, reporters: Seq[TestReporter]): Option[String] = None
  }


  /** The `CompilationTest` is the main interface to `ParallelTesting`, it
   *  can be instantiated via one of the following methods:
   *
   *  - `compileFile`
   *  - `compileDir`
   *  - `compileList`
   *  - `compileFilesInDir`
   *  - `compileShallowFilesInDir`
   *
   *  Each compilation test can then be turned into either a "pos", "neg" or
   *  "run" test:
   *
   *  ```
   *  compileFile("tests/pos/i1103.scala", opts).pos()
   *  ```
   *
   *  These tests can be customized before calling one of the execution
   *  methods, for instance:
   *
   *  ```
   *  compileFile("tests/pos/i1103.scala", opts).times(2).verbose.pos()
   *  ```
   *
   *  Which would compile `i1103.scala` twice with the verbose flag as a "pos"
   *  test.
   *
   *  pos tests
   *  =========
   *  Pos tests verify that the compiler is able to compile the given
   *  `TestSource`s and that they generate no errors or exceptions during
   *  compilation
   *
   *  neg tests
   *  =========
   *  Neg tests are expected to generate a certain amount of errors - but not
   *  crash the compiler. In each `.scala` file, you specify the line on which
   *  the error will be generated, e.g:
   *
   *  ```
   *  val x: String = 1 // error
   *  ```
   *
   *  if a line generates multiple errors, you need to annotate it multiple
   *  times. For a line that generates two errors:
   *
   *  ```
   *  val y: String = { val y1: String = 1; 2 } // error // error
   *  ```
   *
   *  Certain errors have no position, if you need to check these annotate the
   *  file anywhere with `// nopos-error`
   *
   *  run tests
   *  =========
   *  Run tests are a superset of pos tests, they both verify compilation and
   *  that the compiler does not crash. In addition, run tests verify that the
   *  tests are able to run as expected.
   *
   *  Run tests need to have the following form:
   *
   *  ```
   *  object Test {
   *    def main(args: Array[String]): Unit = ()
   *  }
   *  ```
   *
   *  This is because the runner instantiates the `Test` class and calls the
   *  main method.
   *
   *  Other definitions are allowed in the same file, but the file needs to at
   *  least have the `Test` object with a `main` method.
   *
   *  To verify output you may use `.check` files. These files should share the
   *  name of the file or directory that they are testing. For instance:
   *
   *  ```none
   *  .
   *  └── tests
   *      ├── i1513.scala
   *      └── i1513.check
   *  ```
   *
   *  If you are testing a directory under separate compilation, you would
   *  have:
   *
   *  ```none
   *  .
   *  └── tests
   *      ├── myTestDir
   *      │   ├── T_1.scala
   *      │   ├── T_2.scala
   *      │   └── T_3.scala
   *      └── myTestDir.check
   *  ```
   *
   *  In the above example, `i1513.scala` and one of the files `T_X.scala`
   *  would contain a `Test` object with a main method.
   *
   *  Composing tests
   *  ===============
   *  Since this is a parallel test suite, it is essential to be able to
   *  compose tests to take advantage of the concurrency. This is done using
   *  the `+` function. This function will make sure that tests being combined
   *  are compatible according to the `require`s in `+`.
   */
  final class CompilationTest private (
    private[ParallelTesting] val targets: List[TestSource],
    private[ParallelTesting] val times: Int,
    private[ParallelTesting] val shouldDelete: Boolean,
    private[ParallelTesting] val threadLimit: Option[Int],
    private[ParallelTesting] val shouldFail: Boolean,
    private[ParallelTesting] val shouldSuppressOutput: Boolean
  ) {
    import org.junit.Assert.fail

    def this(target: TestSource) =
      this(List(target), 1, true, None, false, false)

    def this(targets: List[TestSource]) =
      this(targets, 1, true, None, false, false)

    /** Creates a "pos" test run, which makes sure that all tests pass
     *  compilation without generating errors and that they do not crash the
     *  compiler
     */
    def checkCompile()(implicit summaryReport: SummaryReporting): this.type = {
      val test = new PosTest(targets, times, threadLimit, shouldFail || shouldSuppressOutput).executeTestSuite()

      cleanup()

      if (!shouldFail && test.didFail) {
        fail(s"Expected no errors when compiling, failed for the following reason(s):\n${ reasonsForFailure(test) }")
      }
      else if (shouldFail && !test.didFail) {
        fail("Pos test should have failed, but didn't")
      }

      this
    }

    /** Creates a "neg" test run, which makes sure that each test generates the
     *  correct amount of errors at the correct positions. It also makes sure
     *  that none of these tests crash the compiler
     */
    def checkExpectedErrors()(implicit summaryReport: SummaryReporting): this.type = {
      val test = new NegTest(targets, times, threadLimit, shouldFail || shouldSuppressOutput).executeTestSuite()

      cleanup()

      if (shouldFail && !test.didFail) {
        fail(s"Neg test shouldn't have failed, but did. Reasons:\n${ reasonsForFailure(test) }")
      }
      else if (!shouldFail && test.didFail) {
        fail("Neg test should have failed, but did not")
      }

      this
    }

    /** Creates a "fuzzy" test run, which makes sure that each test compiles (or not) without crashing */
    def checkNoCrash()(implicit summaryReport: SummaryReporting): this.type = {
      val test = new NoCrashTest(targets, times, threadLimit, shouldSuppressOutput).executeTestSuite()

      cleanup()

      if (test.didFail) {
        fail("Fuzzy test shouldn't have crashed, but did")
      }

      this
    }

    /** Creates a "run" test run, which is a superset of "pos". In addition to
     *  making sure that all tests pass compilation and that they do not crash
     *  the compiler; it also makes sure that all tests can run with the
     *  expected output
     */
    def checkRuns()(implicit summaryReport: SummaryReporting): this.type = {
      val test = new RunTest(targets, times, threadLimit, shouldFail || shouldSuppressOutput).executeTestSuite()

      cleanup()

      if (!shouldFail && test.didFail) {
        fail(s"Run test failed, but should not, reasons:\n${ reasonsForFailure(test) }")
      }
      else if (shouldFail && !test.didFail) {
        fail("Run test should have failed, but did not")
      }

      this
    }

    /** Deletes output directories and files */
    private def cleanup(): this.type = {
      if (shouldDelete) delete()
      this
    }

    /** Extract `Failure` set and render from `Test` */
    private[this] def reasonsForFailure(test: Test): String = {
      val failureReport =
        if (test.failureCount == 0) ""
        else s"\n  - encountered ${test.failureCount} test failures(s)"

      failureReport + test.failureReasons.collect {
        case test.TimeoutFailure(title) =>
          s"  - test '$title' timed out"
        case test.JavaCompilationFailure(msg) =>
          s"  - java compilation failed with:\n${ msg.linesIterator.map("      " + _).mkString("\n") }"
      }.mkString("\n")
    }

    /** Copies `file` to `dir` - taking into account if `file` is a directory,
     *  and if so copying recursively
     */
    private def copyToDir(dir: JFile, file: JFile): JFile = {
      val target = Paths.get(dir.getPath, file.getName)
      Files.copy(file.toPath, target, REPLACE_EXISTING)
      if (file.isDirectory) file.listFiles.map(copyToDir(target.toFile, _))
      target.toFile
    }

    /** Builds a new `CompilationTest` where we have copied the target files to
     *  the out directory. This is needed for tests that modify the original
     *  source, such as `-rewrite` tests
     */
    def copyToTarget(): CompilationTest = new CompilationTest (
      targets.map {
        case target @ JointCompilationSource(_, files, _, outDir, _, _) =>
          target.copy(files = files.map(copyToDir(outDir,_)))
        case target @ SeparateCompilationSource(_, dir, _, outDir) =>
          target.copy(dir = copyToDir(outDir, dir))
      },
      times, shouldDelete, threadLimit, shouldFail, shouldSuppressOutput
    )

    /** Builds a `CompilationTest` which performs the compilation `i` times on
     *  each target
     */
    def times(i: Int): CompilationTest =
      new CompilationTest(targets, i, shouldDelete, threadLimit, shouldFail, shouldSuppressOutput)

    /** Builds a `Compilationtest` which passes the verbose flag and logs the
     *  classpath
     */
    def verbose: CompilationTest = new CompilationTest(
      targets.map(t => t.withFlags("-verbose", "-Ylog-classpath")),
      times, shouldDelete, threadLimit, shouldFail, shouldSuppressOutput
    )

    /** Builds a `CompilationTest` which keeps the generated output files
     *
     *  This is needed for tests like `tastyBootstrap` which relies on first
     *  compiling a certain part of the project and then compiling a second
     *  part which depends on the first
     */
    def keepOutput: CompilationTest =
      new CompilationTest(targets, times, false, threadLimit, shouldFail, shouldSuppressOutput)

    /** Builds a `CompilationTest` with a limited level of concurrency with
     *  maximum `i` threads
     */
    def limitThreads(i: Int): CompilationTest =
      new CompilationTest(targets, times, shouldDelete, Some(i), shouldFail, shouldSuppressOutput)

    /** Builds a `CompilationTest` where the executed test is expected to fail
     *
     *  This behaviour is mainly needed for the tests that test the test suite.
     */
    def expectFailure: CompilationTest =
      new CompilationTest(targets, times, shouldDelete, threadLimit, true, shouldSuppressOutput)

    /** Builds a `CompilationTest` where all output is suppressed
     *
     *  This behaviour is mainly needed for the tests that test the test suite.
     */
    def suppressAllOutput: CompilationTest =
      new CompilationTest(targets, times, shouldDelete, threadLimit, shouldFail, true)

    /** Delete all output files generated by this `CompilationTest` */
    def delete(): Unit = targets.foreach(t => delete(t.outDir))

    private def delete(file: JFile): Unit = {
      if (file.isDirectory) file.listFiles.foreach(delete)
      try Files.delete(file.toPath)
      catch {
        case _: NoSuchFileException => // already deleted, everything's fine
      }
    }
  }

  object CompilationTest {

    /** Compose test targets from `tests`
      *
      *  It does this, only if the two tests are compatible. Otherwise it throws
      *  an `IllegalArgumentException`.
      *
      *  Grouping tests together like this allows us to take advantage of the
      *  concurrency offered by this test suite as each call to an executing
      *  method (`pos()` / `checkExpectedErrors()`/ `run()`) will spin up a thread pool with the
      *  maximum allowed level of concurrency. Doing this for only a few targets
      *  does not yield any real benefit over sequential compilation.
      *
      *  As such, each `CompilationTest` should contain as many targets as
      *  possible.
      */
    def aggregateTests(tests: CompilationTest*): CompilationTest = {
      assert(tests.nonEmpty)
      def aggregate(test1: CompilationTest, test2: CompilationTest) = {
        require(test1.times == test2.times, "can't combine tests that are meant to be benchmark compiled")
        require(test1.shouldDelete == test2.shouldDelete, "can't combine tests that differ on deleting output")
        require(test1.shouldFail == test2.shouldFail, "can't combine tests that have different expectations on outcome")
        require(test1.shouldSuppressOutput == test2.shouldSuppressOutput, "can't combine tests that both suppress and don't suppress output")
        new CompilationTest(test1.targets ++ test2.targets, test1.times, test1.shouldDelete, test1.threadLimit, test1.shouldFail, test1.shouldSuppressOutput)
      }
      tests.reduce(aggregate)
    }

  }

  /** Create out directory for directory `d` */
  def createOutputDirsForDir(d: JFile, sourceDir: JFile, outDir: String): JFile = {
    val targetDir = new JFile(outDir + s"${sourceDir.getName}/${d.getName}")
    targetDir.mkdirs()
    targetDir
  }

  /** Create out directory for `file` */
  private def createOutputDirsForFile(file: JFile, sourceDir: JFile, outDir: String): JFile = {
    val uniqueSubdir = file.getName.substring(0, file.getName.lastIndexOf('.'))
    val targetDir = new JFile(outDir + s"${sourceDir.getName}${JFile.separatorChar}$uniqueSubdir")
    targetDir.mkdirs()
    targetDir
  }

  /** Make sure that directory string is as expected */
  private def checkRequirements(f: String, sourceDir: JFile, outDir: String): Unit = {
    require(sourceDir.isDirectory && sourceDir.exists, "passed non-directory to `compileFilesInDir`: " + sourceDir)
    require(outDir.last == JFile.separatorChar, "please specify an `outDir` with a trailing file separator")
  }

  /** Separates directories from files and returns them as `(dirs, files)` */
  private def compilationTargets(sourceDir: JFile, fileFilter: FileFilter = FileFilter.NoFilter): (List[JFile], List[JFile]) =
    sourceDir.listFiles.foldLeft((List.empty[JFile], List.empty[JFile])) { case ((dirs, files), f) =>
      if (!fileFilter.accept(f.getName)) (dirs, files)
      else if (f.isDirectory) (f :: dirs, files)
      else if (isSourceFile(f)) (dirs, f :: files)
      else (dirs, files)
    }

  /** Compiles a single file from the string path `f` using the supplied flags */
  def compileFile(f: String, flags: TestFlags)(implicit testGroup: TestGroup): CompilationTest = {
    val sourceFile = new JFile(f)
    val parent = sourceFile.getParentFile
    val outDir =
      defaultOutputDir + testGroup + JFile.separator +
      sourceFile.getName.substring(0, sourceFile.getName.lastIndexOf('.')) + JFile.separator

    require(
      sourceFile.exists && !sourceFile.isDirectory &&
      (parent ne null) && parent.exists && parent.isDirectory,
      s"Source file: $f, didn't exist"
    )

    val target = JointCompilationSource(
      testGroup.name,
      Array(sourceFile),
      flags,
      createOutputDirsForFile(sourceFile, parent, outDir)
    )
    new CompilationTest(target)
  }

  /** Compiles a directory `f` using the supplied `flags`. This method does
   *  deep compilation, that is - it compiles all files and subdirectories
   *  contained within the directory `f`.
   *
   *  By default, files are compiled in alphabetical order. An optional seed
   *  can be used for randomization.
   */
  def compileDir(f: String, flags: TestFlags, randomOrder: Option[Int] = None, recursive: Boolean = true)(implicit testGroup: TestGroup): CompilationTest = {
    val outDir = defaultOutputDir + testGroup + JFile.separator
    val sourceDir = new JFile(f)
    checkRequirements(f, sourceDir, outDir)

    def flatten(f: JFile): Array[JFile] =
      if (f.isDirectory) {
        val files = f.listFiles
        if (recursive) files.flatMap(flatten) else files
      }
      else Array(f)

    // Sort files either alphabetically or randomly using the provided seed:
    val sortedFiles = flatten(sourceDir).sorted
    val randomized  = randomOrder match {
      case None       => sortedFiles
      case Some(seed) => new Random(seed).shuffle(sortedFiles.toList).toArray
    }

    // Directories in which to compile all containing files with `flags`:
    val targetDir = new JFile(outDir + JFile.separator + sourceDir.getName + JFile.separator)
    targetDir.mkdirs()

    val target = JointCompilationSource(s"compiling '$f' in test '$testGroup'", randomized, flags, targetDir)
    new CompilationTest(target)
  }

  /** Compiles all `files` together as a single compilation run. It is given a
   *  `testName` since files can be in separate directories and or be otherwise
   *  dissociated
   */
  def compileList(testName: String, files: List[String], flags: TestFlags)(implicit testGroup: TestGroup): CompilationTest = {
    val outDir = defaultOutputDir + testGroup + JFile.separator + testName + JFile.separator

    // Directories in which to compile all containing files with `flags`:
    val targetDir = new JFile(outDir)
    targetDir.mkdirs()
    assert(targetDir.exists, s"couldn't create target directory: $targetDir")

    val target = JointCompilationSource(s"$testName from $testGroup", files.map(new JFile(_)).toArray, flags, targetDir)

    // Create a CompilationTest and let the user decide whether to execute a pos or a neg test
    new CompilationTest(target)
  }

  /** This function compiles the files and folders contained within directory
   *  `f` in a specific way.
   *
   *  - Each file is compiled separately as a single compilation run
   *  - Each directory is compiled as a `SeparateCompilationTarget`, in this
   *    target all files are grouped according to the file suffix `_X` where `X`
   *    is a number. These groups are then ordered in ascending order based on
   *    the value of `X` and each group is compiled one after the other.
   *
   *  For this function to work as expected, we use the same convention for
   *  directory layout as the old partest. That is:
   *
   *  - Single files can have an associated check-file with the same name (but
   *    with file extension `.check`)
   *  - Directories can have an associated check-file, where the check file has
   *    the same name as the directory (with the file extension `.check`)
   */
  def compileFilesInDir(f: String, flags: TestFlags, fileFilter: FileFilter = FileFilter.NoFilter)(implicit testGroup: TestGroup): CompilationTest = {
    val outDir = defaultOutputDir + testGroup + JFile.separator
    val sourceDir = new JFile(f)
    checkRequirements(f, sourceDir, outDir)

    val (dirs, files) = compilationTargets(sourceDir, fileFilter)

    val isPicklerTest = flags.options.contains("-Ytest-pickler")
    def ignoreDir(dir: JFile): Boolean = {
      // Pickler tests stop after pickler not producing class/tasty files. The second part of the compilation
      // will not be able to compile due to the missing artifacts from the first part.
      isPicklerTest && dir.listFiles().exists(file => file.getName.endsWith("_2.scala") || file.getName.endsWith("_2.java"))
    }
    val targets =
      files.map(f => JointCompilationSource(testGroup.name, Array(f), flags, createOutputDirsForFile(f, sourceDir, outDir))) ++
      dirs.collect { case dir if !ignoreDir(dir) => SeparateCompilationSource(testGroup.name, dir, flags, createOutputDirsForDir(dir, sourceDir, outDir)) }

    // Create a CompilationTest and let the user decide whether to execute a pos or a neg test
    new CompilationTest(targets)
  }

  /** This function compiles the files and folders contained within directory
   *  `f` in a specific way. Once compiled, they are recompiled/run from tasty as sources.
   *
   *  - Each file is compiled separately as a single compilation run
   *  - Each directory is compiled as a `SeparateCompilationTarget`, in this
   *    target all files are grouped according to the file suffix `_X` where `X`
   *    is a number. These groups are then ordered in ascending order based on
   *    the value of `X` and each group is compiled one after the other.
   *
   *  For this function to work as expected, we use the same convention for
   *  directory layout as the old partest. That is:
   *
   *  - Single files can have an associated check-file with the same name (but
   *    with file extension `.check`)
   *  - Directories can have an associated check-file, where the check file has
   *    the same name as the directory (with the file extension `.check`)
   *
   *  Tests in the first part of the tuple must be executed before the second.
   *  Both testsRequires explicit delete().
   */
  def compileTastyInDir(f: String, flags0: TestFlags, fromTastyFilter: FileFilter)(
      implicit testGroup: TestGroup): TastyCompilationTest = {
    val outDir = defaultOutputDir + testGroup + JFile.separator
    val flags = flags0 and "-Yretain-trees"
    val sourceDir = new JFile(f)
    checkRequirements(f, sourceDir, outDir)

    val (dirs, files) = compilationTargets(sourceDir, fromTastyFilter)

    val filteredFiles = testFilter match {
      case Some(str) => files.filter(_.getPath.contains(str))
      case None => files
    }

    class JointCompilationSourceFromTasty(
       name: String,
       file: JFile,
       flags: TestFlags,
       outDir: JFile,
       fromTasty: Boolean = false,
    ) extends JointCompilationSource(name, Array(file), flags, outDir, fromTasty) {

      override def buildInstructions(errors: Int, warnings: Int): String = {
        val runOrPos = if (file.getPath.startsWith(s"tests${JFile.separator}run${JFile.separator}")) "run" else "pos"
        val listName = if (fromTasty) "from-tasty" else "decompilation"
        s"""|
            |Test '$title' compiled with $errors error(s) and $warnings warning(s),
            |the test can be reproduced by running:
            |
            |  sbt "testCompilation --from-tasty $file"
            |
            |This tests can be disabled by adding `${file.getName}` to `compiler${JFile.separator}test${JFile.separator}dotc${JFile.separator}$runOrPos-$listName.blacklist`
            |
            |""".stripMargin
      }

    }

    val targets = filteredFiles.map { f =>
      val classpath = createOutputDirsForFile(f, sourceDir, outDir)
      new JointCompilationSourceFromTasty(testGroup.name, f, flags.withClasspath(classpath.getPath), classpath, fromTasty = true)
    }
    // TODO add SeparateCompilationSource from tasty?

    // Create a CompilationTest and let the user decide whether to execute a pos or a neg test
    val generateClassFiles = compileFilesInDir(f, flags0, fromTastyFilter)

    new TastyCompilationTest(
      generateClassFiles.keepOutput,
      new CompilationTest(targets).keepOutput,
      shouldDelete = true
    )
  }

  class TastyCompilationTest(step1: CompilationTest, step2: CompilationTest, shouldDelete: Boolean)(implicit testGroup: TestGroup) {

    def keepOutput: TastyCompilationTest =
      new TastyCompilationTest(step1, step2, shouldDelete)

    def checkCompile()(implicit summaryReport: SummaryReporting): this.type = {
      step1.checkCompile() // Compile all files to generate the class files with tasty
      step2.checkCompile() // Compile from tasty

      if (shouldDelete)
        CompilationTest.aggregateTests(step1, step2).delete()

      this
    }

    def checkRuns()(implicit summaryReport: SummaryReporting): this.type = {
      step1.checkCompile() // Compile all files to generate the class files with tasty
      step2.checkRuns() // Compile from tasty

      if (shouldDelete)
        CompilationTest.aggregateTests(step1, step2).delete()

      this
    }
  }

  /** This function behaves similar to `compileFilesInDir` but it ignores
   *  sub-directories and as such, does **not** perform separate compilation
   *  tests.
   */
  def compileShallowFilesInDir(f: String, flags: TestFlags)(implicit testGroup: TestGroup): CompilationTest = {
    val outDir = defaultOutputDir + testGroup + JFile.separator
    val sourceDir = new JFile(f)
    checkRequirements(f, sourceDir, outDir)

    val (_, files) = compilationTargets(sourceDir)

    val targets = files.map { file =>
      JointCompilationSource(testGroup.name, Array(file), flags, createOutputDirsForFile(file, sourceDir, outDir))
    }

    // Create a CompilationTest and let the user decide whether to execute a pos or a neg test
    new CompilationTest(targets)
  }
}

object ParallelTesting {

  def defaultOutputDir: String = "out"+JFile.separator

  def isSourceFile(f: JFile): Boolean = {
    val name = f.getName
    name.endsWith(".scala") || name.endsWith(".java")
  }

  def isTastyFile(f: JFile): Boolean =
    f.getName.endsWith(".hasTasty") || f.getName.endsWith(".tasty")
}<|MERGE_RESOLUTION|>--- conflicted
+++ resolved
@@ -658,12 +658,7 @@
           if (errors > 0)
             errorMap.put(s"${file.getPath}:${lineNbr}", errors)
 
-<<<<<<< HEAD
           val noposErrors = line.toSeq.sliding("// nopos-error".length).count(_.unwrap == "// nopos-error")
-=======
-
-          val noposErrors = line.sliding("// nopos-error".length).count(_.mkString == "// nopos-error")
->>>>>>> c9d2f348
           if (noposErrors > 0) {
             val nopos = errorMap.get("nopos")
             val existing: Integer = if (nopos eq null) 0 else nopos
