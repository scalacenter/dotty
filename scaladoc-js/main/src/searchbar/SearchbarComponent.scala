--- conflicted
+++ resolved
@@ -32,12 +32,8 @@
 
       div(cls := "scaladoc-searchbar-row monospace", "result" := "")(
         a(href := location)(
-<<<<<<< HEAD
           p.fullName.zipWithIndex.map((c, i) => if boldChars.contains(i) then b(c.toString) else c.toString),
-=======
-          p.fullName,
           span(i(extensionTargetMessage)),
->>>>>>> 8bae490b
           span(cls := "pull-right scaladoc-searchbar-location")(p.description)
         ).tap { _.onclick = (event: Event) =>
           if (document.body.contains(rootDiv)) {
