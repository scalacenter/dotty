--- conflicted
+++ resolved
@@ -353,14 +353,9 @@
 Uri => Anonymous.scala
 Text => empty
 Language => Scala
-<<<<<<< HEAD
-Symbols => 14 entries
-Occurrences => 30 entries
-=======
 Symbols => 23 entries
 Occurrences => 47 entries
 Synthetics => 2 entries
->>>>>>> 22193a39
 
 Symbols:
 example/Anonymous# => class Anonymous extends Object { self: Anonymous & Anonymous => +9 decls }
@@ -436,6 +431,10 @@
 [23:33..23:39): String -> scala/Predef.String#
 [23:42..23:45): ??? -> scala/Predef.`???`().
 
+Synthetics:
+[10:2..10:9):locally => *[Unit]
+[13:2..13:9):locally => *[Unit]
+
 expect/AnonymousGiven.scala
 ---------------------------
 
@@ -469,12 +468,8 @@
 Text => empty
 Language => Scala
 Symbols => 109 entries
-<<<<<<< HEAD
-Occurrences => 113 entries
-=======
 Occurrences => 114 entries
 Synthetics => 2 entries
->>>>>>> 22193a39
 
 Symbols:
 classes/C1# => final class C1 extends AnyVal { self: C1 => +2 decls }
@@ -703,6 +698,10 @@
 [53:4..53:9): local -> local4
 [53:10..53:11): + -> scala/Int#`+`(+4).
 
+Synthetics:
+[51:16..51:27):List(1).map => *[Int]
+[51:16..51:20):List => *.apply[Int]
+
 expect/Empty.scala
 ------------------
 
@@ -920,11 +919,7 @@
 Language => Scala
 Symbols => 181 entries
 Occurrences => 148 entries
-<<<<<<< HEAD
-Synthetics => 8 entries
-=======
 Synthetics => 6 entries
->>>>>>> 22193a39
 
 Symbols:
 _empty_/Enums. => final object Enums extends Object { self: Enums.type => +30 decls }
@@ -1264,12 +1259,8 @@
 [52:31..52:50):identity[Option[B]] => *[Function1[A, Option[B]]]
 [54:14..54:18):Some => *.apply[Some[Int]]
 [54:14..54:34):Some(Some(1)).unwrap => *(given_<:<_T_T[Option[Int]])
-<<<<<<< HEAD
-[56:52..56:64):Enum[Planet] => *[Planet]
-=======
 [54:19..54:23):Some => *.apply[Int]
 [54:28..54:34):unwrap => *[Some[Int], Int]
->>>>>>> 22193a39
 
 expect/EtaExpansion.scala
 -------------------------
@@ -1281,7 +1272,7 @@
 Language => Scala
 Symbols => 3 entries
 Occurrences => 8 entries
-Synthetics => 1 entries
+Synthetics => 5 entries
 
 Symbols:
 example/EtaExpansion# => class EtaExpansion extends Object { self: EtaExpansion => +1 decls }
@@ -1299,7 +1290,11 @@
 [4:25..4:26): + -> java/lang/String#`+`().
 
 Synthetics:
+[3:2..3:13):Some(1).map => *[Int]
+[3:2..3:6):Some => *.apply[Int]
+[3:14..3:22):identity => *[Int]
 [4:2..4:18):List(1).foldLeft => *[String]
+[4:2..4:6):List => *.apply[Int]
 
 expect/Example.scala
 --------------------
@@ -1449,7 +1444,7 @@
 Language => Scala
 Symbols => 13 entries
 Occurrences => 52 entries
-Synthetics => 2 entries
+Synthetics => 6 entries
 
 Symbols:
 example/ForComprehension# => class ForComprehension extends Object { self: ForComprehension => +1 decls }
@@ -1521,6 +1516,10 @@
 [41:6..41:7): f -> local10
 
 Synthetics:
+[4:9..4:13):List => *.apply[Int]
+[5:9..5:13):List => *.apply[Int]
+[10:9..10:13):List => *.apply[Int]
+[11:9..11:13):List => *.apply[Int]
 [19:9..19:13):List => *.apply[Tuple2[Int, Int]]
 [33:9..33:13):List => *.apply[Tuple4[Int, Int, Int, Int]]
 
@@ -1534,6 +1533,7 @@
 Language => Scala
 Symbols => 29 entries
 Occurrences => 65 entries
+Synthetics => 3 entries
 
 Symbols:
 a/b/Givens. => final object Givens extends Object { self: Givens.type => +12 decls }
@@ -1633,6 +1633,11 @@
 [26:57..26:58): A -> a/b/Givens.foo().(A)
 [26:59..26:64): empty -> a/b/Givens.Monoid#empty().
 
+Synthetics:
+[12:17..12:25):sayHello => *[Int]
+[13:19..13:29):sayGoodbye => *[Int]
+[14:18..14:27):saySoLong => *[Int]
+
 expect/ImplicitConversion.scala
 -------------------------------
 
@@ -2032,6 +2037,7 @@
 Language => Scala
 Symbols => 6 entries
 Occurrences => 10 entries
+Synthetics => 1 entries
 
 Symbols:
 example/Local# => class Local extends Object { self: Local => +2 decls }
@@ -2053,6 +2059,9 @@
 [4:25..4:26): a -> local1
 [5:4..5:6): id -> local2
 
+Synthetics:
+[5:4..5:6):id => *[Int]
+
 expect/Locals.scala
 -------------------
 
@@ -2063,6 +2072,7 @@
 Language => Scala
 Symbols => 3 entries
 Occurrences => 6 entries
+Synthetics => 1 entries
 
 Symbols:
 local0 => val local x: Int
@@ -2076,6 +2086,9 @@
 [4:8..4:9): x <- local0
 [5:4..5:8): List -> scala/package.List.
 [5:9..5:10): x -> local0
+
+Synthetics:
+[5:4..5:8):List => *.apply[Int]
 
 expect/MatchType.scala
 ----------------------
@@ -2228,7 +2241,7 @@
 Language => Scala
 Symbols => 3 entries
 Occurrences => 80 entries
-Synthetics => 1 entries
+Synthetics => 2 entries
 
 Symbols:
 example/MethodUsages# => class MethodUsages extends Object { self: MethodUsages => +2 decls }
@@ -2318,6 +2331,7 @@
 [34:8..34:9): m -> example/Methods#m17.m().
 
 Synthetics:
+[13:2..13:6):m.m7 => *[Int]
 [13:2..13:26):m.m7(m, new m.List[Int]) => *(Int)
 
 expect/Methods.scala
@@ -3170,11 +3184,7 @@
 Language => Scala
 Symbols => 52 entries
 Occurrences => 132 entries
-<<<<<<< HEAD
-Synthetics => 23 entries
-=======
 Synthetics => 39 entries
->>>>>>> 22193a39
 
 Symbols:
 example/Synthetic# => class Synthetic extends Object { self: Synthetic => +23 decls }
@@ -3365,30 +3375,29 @@
 [58:6..58:9): foo -> example/Synthetic#Contexts.foo().
 
 Synthetics:
+[5:2..5:13):List(1).map => *[Int]
+[5:2..5:6):List => *.apply[Int]
 [6:2..6:18):Array.empty[Int] => intArrayOps(*)
 [7:2..7:8):"fooo" => augmentString(*)
 [10:13..10:24):"name:(.*)" => augmentString(*)
-<<<<<<< HEAD
-=======
 [11:8..11:11):#:: => *.unapply[Int]
 [11:17..11:25):LazyList => *.apply[Int]
 [13:4..13:28):#:: 2 #:: LazyList.empty => *[Int]
->>>>>>> 22193a39
 [13:8..13:28):2 #:: LazyList.empty => toDeferrer[Int](*)
+[13:10..13:28):#:: LazyList.empty => *[Int]
 [13:14..13:28):LazyList.empty => toDeferrer[Nothing](*)
 [13:14..13:28):LazyList.empty => *[Nothing]
-<<<<<<< HEAD
-=======
 [15:9..15:12):#:: => *.unapply[Int]
 [15:16..15:19):#:: => *.unapply[Int]
 [15:25..15:33):LazyList => *.apply[Int]
 [17:14..17:38):#:: 2 #:: LazyList.empty => *[Int]
->>>>>>> 22193a39
 [17:18..17:38):2 #:: LazyList.empty => toDeferrer[Int](*)
+[17:20..17:38):#:: LazyList.empty => *[Int]
 [17:24..17:38):LazyList.empty => toDeferrer[Nothing](*)
 [17:24..17:38):LazyList.empty => *[Nothing]
 [19:12..19:13):1 => intWrapper(*)
 [19:26..19:27):0 => intWrapper(*)
+[19:46..19:50):x -> => *[Int]
 [19:46..19:47):x => ArrowAssoc[Int](*)
 [20:12..20:13):1 => intWrapper(*)
 [20:26..20:27):0 => intWrapper(*)
@@ -3397,6 +3406,10 @@
 [32:35..32:49):Array.empty[T] => *(evidence$1)
 [36:22..36:27):new F => orderingToOrdered[F](*)
 [36:22..36:27):new F => *(ordering)
+[40:9..40:43):scala.concurrent.Future.successful => *[Int]
+[41:9..41:43):scala.concurrent.Future.successful => *[Int]
+[44:9..44:43):scala.concurrent.Future.successful => *[Int]
+[45:9..45:43):scala.concurrent.Future.successful => *[Int]
 [51:24..51:30):foo(0) => *(x$1)
 [52:27..52:33):foo(0) => *(x)
 [55:6..55:12):foo(x) => *(x)
@@ -3412,10 +3425,7 @@
 Language => Scala
 Symbols => 2 entries
 Occurrences => 5 entries
-<<<<<<< HEAD
-=======
 Synthetics => 2 entries
->>>>>>> 22193a39
 
 Symbols:
 example/Tabs$package. => final package object example extends Object { self: example.type => +2 decls }
@@ -3428,14 +3438,11 @@
 [4:3..4:6): map -> scala/collection/immutable/List#map().
 [4:9..4:10): + -> scala/Int#`+`(+4).
 
-<<<<<<< HEAD
-=======
 Synthetics:
 [3:1..4:6):List(1,2,3)
 		.map => *[Int]
 [3:1..3:5):List => *.apply[Int]
 
->>>>>>> 22193a39
 expect/Traits.scala
 -------------------
 
@@ -3487,11 +3494,7 @@
 Language => Scala
 Symbols => 22 entries
 Occurrences => 46 entries
-<<<<<<< HEAD
-Synthetics => 2 entries
-=======
 Synthetics => 11 entries
->>>>>>> 22193a39
 
 Symbols:
 example/ValPattern# => class ValPattern extends Object { self: ValPattern => +14 decls }
@@ -3566,10 +3569,6 @@
 [40:10..40:18): rightVar -> local4
 
 Synthetics:
-<<<<<<< HEAD
-[8:6..8:10):List => *.unapplySeq[Nothing]
-[8:11..8:15):Some => *.unapply[Nothing]
-=======
 [5:6..5:10):Some => *.unapply[Int]
 [6:4..6:8):Some => *.apply[Int]
 [8:6..8:10):List => *.unapplySeq[Nothing]
@@ -3581,7 +3580,6 @@
 [28:8..28:12):Some => *.apply[Int]
 [31:10..31:14):Some => *.unapply[Int]
 [32:8..32:12):Some => *.apply[Int]
->>>>>>> 22193a39
 
 expect/Vals.scala
 -----------------
@@ -4200,6 +4198,7 @@
 Language => Scala
 Symbols => 3 entries
 Occurrences => 6 entries
+Synthetics => 1 entries
 
 Symbols:
 example/`local-file`# => class local-file extends Object { self: local-file => +1 decls }
@@ -4214,6 +4213,9 @@
 [5:4..5:9): local -> local0
 [5:10..5:11): + -> scala/Int#`+`(+4).
 
+Synthetics:
+[3:2..3:9):locally => *[Int]
+
 expect/nullary.scala
 --------------------
 
@@ -4224,6 +4226,7 @@
 Language => Scala
 Symbols => 17 entries
 Occurrences => 29 entries
+Synthetics => 1 entries
 
 Symbols:
 _empty_/Concrete# => class Concrete extends NullaryTest[Int, List] { self: Concrete => +3 decls }
@@ -4274,6 +4277,9 @@
 [17:17..17:25): nullary2 -> _empty_/Concrete#nullary2().
 [18:7..18:15): Concrete -> _empty_/Concrete#
 [18:17..18:25): nullary3 -> _empty_/Concrete#nullary3().
+
+Synthetics:
+[13:17..13:21):List => *.apply[Int]
 
 expect/recursion.scala
 ----------------------
@@ -4556,12 +4562,8 @@
 Text => empty
 Language => Scala
 Symbols => 144 entries
-<<<<<<< HEAD
-Occurrences => 225 entries
-=======
 Occurrences => 228 entries
 Synthetics => 1 entries
->>>>>>> 22193a39
 
 Symbols:
 local0 => abstract method k => Int
@@ -4939,6 +4941,9 @@
 [119:32..119:38): Option -> scala/Option#
 [119:39..119:42): Int -> scala/Int#
 
+Synthetics:
+[68:20..68:24):@ann => *[Int]
+
 expect/semanticdb-extract.scala
 -------------------------------
 
@@ -4949,7 +4954,7 @@
 Language => Scala
 Symbols => 18 entries
 Occurrences => 20 entries
-Synthetics => 2 entries
+Synthetics => 3 entries
 
 Symbols:
 _empty_/AnObject. => final object AnObject extends Object { self: AnObject.type => +6 decls }
@@ -4994,6 +4999,7 @@
 [16:20..16:23): Int -> scala/Int#
 
 Synthetics:
+[11:2..11:6):List => *.apply[Int]
 [12:2..12:12):List.apply => *[Nothing]
 [13:2..13:14):List.`apply` => *[Nothing]
 
@@ -5007,7 +5013,7 @@
 Language => Scala
 Symbols => 18 entries
 Occurrences => 43 entries
-Synthetics => 1 entries
+Synthetics => 2 entries
 
 Symbols:
 _empty_/MyProgram# => final class MyProgram extends Object { self: MyProgram => +2 decls }
@@ -5075,4 +5081,5 @@
 [7:30..7:33): foo -> _empty_/toplevel$package.foo().
 
 Synthetics:
+[5:40..5:60):(1 to times) foreach => *[Unit]
 [5:41..5:42):1 => intWrapper(*)
