---
layout: doc-page
title: "Experimental Definitions"
nightlyOf: https://docs.scala-lang.org/scala3/reference/other-new-features/experimental-defs.html
---

The [`@experimental`](https://scala-lang.org/api/3.x/scala/annotation/experimental.html) annotation allows the definition of an API that is not guaranteed backward binary or source compatibility.
This annotation can be placed on term or type definitions.

## References to experimental definitions

Experimental definitions can only be referenced in an experimental scope. Experimental scopes are defined as follows:

1. The RHS of an experimental `def`, `val`, `var`, `given` or `type` is an experimental scope. Examples:

   <details>
   <summary>Example 1</summary>

   ```scala
   import scala.annotation.experimental

   @experimental
   def x = ()

   def d1 = x // error: value x is marked @experimental and therefore ...
   @experimental def d2 = x

   val v1 = x // error: value x is marked @experimental and therefore ...
   @experimental val v2 = x

   var vr1 = x // error: value x is marked @experimental and therefore ...
   @experimental var vr2 = x

   lazy val lv1 = x // error: value x is marked @experimental and therefore ...
   @experimental lazy val lv2 = x
   ```
   </details>

   <details>
   <summary>Example 2</summary>

   ```scala
   import scala.annotation.experimental

   @experimental
   val x = ()

   @experimental
   def f() = ()

   @experimental
   object X:
     def fx() = 1

   def test1: Unit =
     f() // error: def f is marked @experimental and therefore ...
     x // error: value x is marked @experimental and therefore ...
     X.fx() // error: object X is marked @experimental and therefore ...
     import X.fx
     fx() // error: object X is marked @experimental and therefore ...

   @experimental
   def test2: Unit =
     // references to f, x and X are ok because `test2` is experimental
     f()
     x
     X.fx()
     import X.fx
     fx()
   ```
   </details>

   <details>
   <summary>Example 3</summary>

   ```scala
   import scala.annotation.experimental

   @experimental type E

   type A = E // error type E is marked @experimental and therefore ...
   @experimental type B = E
   ```
   </details>

   <details>
   <summary>Example 4</summary>

   ```scala
   import scala.annotation.experimental

   @experimental class A
   @experimental type X
   @experimental type Y = Int
   @experimental opaque type Z = Int

   def test: Unit =
     new A // error: class A is marked @experimental and therefore ...
     val i0: A = ??? // error: class A is marked @experimental and therefore ...
     val i1: X = ??? // error: type X is marked @experimental and therefore ...
     val i2: Y = ??? // error: type Y is marked @experimental and therefore ...
     val i2: Z = ??? // error: type Y is marked @experimental and therefore ...
     ()
   ```
   </details>

   <details>
   <summary>Example 5</summary>

   ```scala
   @experimental
   trait ExpSAM {
     def foo(x: Int): Int
   }
   def bar(f: ExpSAM): Unit = {} // error: error form rule 2

   def test: Unit =
     bar(x => x) // error: reference to experimental SAM
     ()
   ```
   </details>

2. The signatures of an experimental `def`, `val`, `var`, `given` and `type`, or constructors of `class` and `trait` are experimental scopes. Examples:

   <details>
   <summary>Example 1</summary>

   ```scala
   import scala.annotation.experimental

   @experimental def x = 2
   @experimental class A
   @experimental type X
   @experimental type Y = Int
   @experimental opaque type Z = Int

   def test1(
     p1: A, // error: class A is marked @experimental and therefore ...
     p2: List[A], // error: class A is marked @experimental and therefore ...
     p3: X, // error: type X is marked @experimental and therefore ...
     p4: Y, // error: type Y is marked @experimental and therefore ...
     p5: Z, // error: type Z is marked @experimental and therefore ...
     p6: Any = x // error: def x is marked @experimental and therefore ...
   ): A = ??? // error: class A is marked @experimental and therefore ...

   @experimental def test2(
     p1: A,
     p2: List[A],
     p3: X,
     p4: Y,
     p5: Z,
     p6: Any = x
   ): A = ???

   class Test1(
     p1: A, // error
     p2: List[A], // error
     p3: X, // error
     p4: Y, // error
     p5: Z, // error
     p6: Any = x // error
   ) {}

   @experimental class Test2(
     p1: A,
     p2: List[A],
     p3: X,
     p4: Y,
     p5: Z,
     p6: Any = x
   ) {}

   trait Test1(
     p1: A, // error
     p2: List[A], // error
     p3: X, // error
     p4: Y, // error
     p5: Z, // error
     p6: Any = x // error
   ) {}

   @experimental trait Test2(
     p1: A,
     p2: List[A],
     p3: X,
     p4: Y,
     p5: Z,
     p6: Any = x
   ) {}
   ```
   </details>

3. The `extends` clause of an experimental `class`, `trait` or `object` is an experimental scope. Examples:

   <details>
   <summary>Example 1</summary>

   ```scala
   import scala.annotation.experimental

   @experimental def x = 2

   @experimental class A1(x: Any)
   class A2(x: Any)


   @experimental class B1 extends A1(1)
   class B2 extends A1(1) // error: class A1 is marked @experimental and therefore marked @experimental and therefore ...

   @experimental class C1 extends A2(x)
   class C2 extends A2(x) // error def x is marked @experimental and therefore
   ```
   </details>

4. The body of an experimental `class`, `trait` or `object` is an experimental scope. Examples:

   <details>
   <summary>Example 1</summary>
<<<<<<< HEAD
   
=======

>>>>>>> d6cc1010
   ```scala
   import scala.annotation.experimental

   @experimental def x = 2

   @experimental class A {
     def f = x // ok because A is experimental
   }

   @experimental class B {
     def f = x // ok because A is experimental
   }

   @experimental object C {
     def f = x // ok because A is experimental
   }

   @experimental class D {
     def f = {
       object B {
         x // ok because A is experimental
       }
     }
   }
   ```
<<<<<<< HEAD
   
=======

>>>>>>> d6cc1010
   </details>

5. Annotations of an experimental definition are in experimental scopes. Examples:

   <details>
   <summary>Example 1</summary>

   ```scala
   import scala.annotation.experimental

   @experimental class myExperimentalAnnot extends scala.annotation.Annotation

   @myExperimentalAnnot // error
   def test: Unit = ()

   @experimental
   @myExperimentalAnnot
   def test: Unit = ()
   ```

   </details>

6. Any code compiled using a [_Nightly_](https://search.maven.org/artifact/org.scala-lang/scala3-compiler_3) or _Snapshot_ version of the compiler is considered to be in an experimental scope.
Can use the `-Yno-experimental` compiler flag to disable it and run as a proper release.

In any other situation, a reference to an experimental definition will cause a compilation error.

## Experimental overriding

For an overriding member `M` and overridden member `O`, if `O` is non-experimental then `M` must be non-experimental.

This makes sure that we cannot have accidental binary incompatibilities such as the following change.
```diff
class A:
  def f: Any = 1
class B extends A:
-  @experimental def f: Int = 2
```

## Test frameworks

Tests can be defined as experimental. Tests frameworks can execute tests using reflection even if they are in an experimental class, object or method. Examples:

<details>
<summary>Example 1</summary>

Test that touch experimental APIs can be written as follows

```scala
import scala.annotation.experimental

@experimental def x = 2

class MyTests {
  /*@Test*/ def test1 = x // error
  @experimental /*@Test*/ def test2 = x
}

@experimental
class MyExperimentalTests {
  /*@Test*/ def test1 = x
  /*@Test*/ def test2 = x
}
```

</details><|MERGE_RESOLUTION|>--- conflicted
+++ resolved
@@ -216,11 +216,7 @@
 
    <details>
    <summary>Example 1</summary>
-<<<<<<< HEAD
-   
-=======
-
->>>>>>> d6cc1010
+
    ```scala
    import scala.annotation.experimental
 
@@ -246,11 +242,7 @@
      }
    }
    ```
-<<<<<<< HEAD
-   
-=======
-
->>>>>>> d6cc1010
+
    </details>
 
 5. Annotations of an experimental definition are in experimental scopes. Examples:
