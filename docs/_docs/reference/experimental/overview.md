---
layout: doc-page
title: "Experimental"
nightlyOf: https://docs.scala-lang.org/scala3/reference/experimental/overview.html
redirectFrom: overview.html
---

### Experimental language features

All experimental language features can be found under the `scala.language.experimental` package.
They are enabled by importing the feature or using the `-language` compiler flag.

* [`erasedDefinitions`](./erased-defs.md): Enable support for `erased` modifier.
* `fewerBraces`: Enable support for using indentation for arguments.
* [`genericNumberLiterals`](./numeric-literals.md): Enable support for generic number literals.
* [`namedTypeArguments`](./named-typeargs.md): Enable support for named type arguments
* [`saferExceptions`](./canthrow.md): Enable support for checked exceptions.

### Experimental language imports

In general, experimental language features can be imported in an experimental scope (see [experimental definitions](../other-new-features/experimental-defs.md)).
They can be imported at the top-level if all top-level definitions are `@experimental`.

### Experimental language features supported by special compiler options

Some experimental language features that are still in research and development can be enabled with special compiler options. These include

<<<<<<< HEAD
* [`-Yexplicit-nulls`](./explicit-nulls.md). Enable support for tracking null references in the type system.
=======
* [`-Yexplicit-nulls`](./explicit-nulls.md). Enable support for tracking null references in the type system.
* [`-Ycc`](./cc.md). Enable support for capture checking.
>>>>>>> 529ddc5f
<|MERGE_RESOLUTION|>--- conflicted
+++ resolved
@@ -25,9 +25,5 @@
 
 Some experimental language features that are still in research and development can be enabled with special compiler options. These include
 
-<<<<<<< HEAD
 * [`-Yexplicit-nulls`](./explicit-nulls.md). Enable support for tracking null references in the type system.
-=======
-* [`-Yexplicit-nulls`](./explicit-nulls.md). Enable support for tracking null references in the type system.
-* [`-Ycc`](./cc.md). Enable support for capture checking.
->>>>>>> 529ddc5f
+* [`-Ycc`](./cc.md). Enable support for capture checking.